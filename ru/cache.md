--- conflicted
+++ resolved
@@ -658,8 +658,6 @@
 | Параметр | Описание                                                        |
 | -------- | --------------------------------------------------------------- |
 | `prefix` | Префикс, который будет автоматически добавляться к ключам кэша. |
-<<<<<<< HEAD
-=======
 
 <a name='adapters-backend-apcu'></a>
 
@@ -670,7 +668,6 @@
 | Параметр | Описание                                                        |
 | -------- | --------------------------------------------------------------- |
 | `prefix` | Префикс, который будет автоматически добавляться к ключам кэша. |
->>>>>>> f2fcf628
 
 <a name='adapters-backend-apcu'></a>
 
