<<<<<<< HEAD
* * *

layout: article language: 'uk-ua' version: '4.0' title: 'Phalcon\Db'

* * *

=======
---
layout: article
language: 'uk-ua'
version: '4.0'
title: 'Phalcon\Db'
---
>>>>>>> a55420fe
# Abstract class **Phalcon\Db**

<a href="https://github.com/phalcon/cphalcon/tree/v4.0.0/phalcon/db.zep" class="btn btn-default btn-sm">Source on GitHub</a>

Phalcon\Db and its related classes provide a simple SQL database interface for Phalcon Framework. The Phalcon\Db is the basic class you use to connect your PHP application to an RDBMS. There is a different adapter class for each brand of RDBMS.

This component is intended to lower level database operations. If you want to interact with databases using higher level of abstraction use Phalcon\Mvc\Model.

Phalcon\Db is an abstract class. You only can use it with a database adapter like Phalcon\Db\Adapter\Pdo

```php
<?php

use Phalcon\Db;
use Phalcon\Db\Exception;
use Phalcon\Db\Adapter\Pdo\Mysql as MysqlConnection;

try {
    $connection = new MysqlConnection(
        [
            "host"     => "192.168.0.11",
            "username" => "sigma",
            "password" => "secret",
            "dbname"   => "blog",
            "port"     => "3306",
        ]
    );

    $result = $connection->query(
        "SELECT * FROM robots LIMIT 5"
    );

    $result->setFetchMode(Db::FETCH_NUM);

    while ($robot = $result->fetch()) {
        print_r($robot);
    }
} catch (Exception $e) {
    echo $e->getMessage(), PHP_EOL;
}

```

## Constants

*integer* **FETCH_LAZY**

*integer* **FETCH_ASSOC**

*integer* **FETCH_NAMED**

*integer* **FETCH_NUM**

*integer* **FETCH_BOTH**

*integer* **FETCH_OBJ**

*integer* **FETCH_BOUND**

*integer* **FETCH_COLUMN**

*integer* **FETCH_CLASS**

*integer* **FETCH_INTO**

*integer* **FETCH_FUNC**

*integer* **FETCH_GROUP**

*integer* **FETCH_UNIQUE**

*integer* **FETCH_KEY_PAIR**

*integer* **FETCH_CLASSTYPE**

*integer* **FETCH_SERIALIZE**

*integer* **FETCH_PROPS_LATE**

## Methods

public static **setup** (*array* $options)

Enables/disables options in the Database component<|MERGE_RESOLUTION|>--- conflicted
+++ resolved
@@ -1,21 +1,12 @@
-<<<<<<< HEAD
-* * *
-
-layout: article language: 'uk-ua' version: '4.0' title: 'Phalcon\Db'
-
-* * *
-
-=======
 ---
 layout: article
 language: 'uk-ua'
 version: '4.0'
 title: 'Phalcon\Db'
 ---
->>>>>>> a55420fe
 # Abstract class **Phalcon\Db**
 
-<a href="https://github.com/phalcon/cphalcon/tree/v4.0.0/phalcon/db.zep" class="btn btn-default btn-sm">Source on GitHub</a>
+[Source on GitHub](https://github.com/phalcon/cphalcon/tree/v{{ page.version }}.0/phalcon/db.zep)
 
 Phalcon\Db and its related classes provide a simple SQL database interface for Phalcon Framework. The Phalcon\Db is the basic class you use to connect your PHP application to an RDBMS. There is a different adapter class for each brand of RDBMS.
 
