--- conflicted
+++ resolved
@@ -1,23 +1,14 @@
-<<<<<<< HEAD
-* * *
-
-layout: article language: 'uk-ua' version: '4.0' title: 'Phalcon\Config'
-
-* * *
-
-=======
 ---
 layout: article
 language: 'uk-ua'
 version: '4.0'
 title: 'Phalcon\Config'
 ---
->>>>>>> a55420fe
 # Class **Phalcon\Config**
 
 *implements* [ArrayAccess](https://php.net/manual/en/class.arrayaccess.php), [Countable](https://php.net/manual/en/class.countable.php)
 
-<a href="https://github.com/phalcon/cphalcon/tree/v4.0.0/phalcon/config.zep" class="btn btn-default btn-sm">Source on GitHub</a>
+[Source on GitHub](https://github.com/phalcon/cphalcon/tree/v{{ page.version }}.0/phalcon/config.zep)
 
 Phalcon\Config is designed to simplify the access to, and the use of, configuration data within applications. It provides a nested object property based user interface for accessing this configuration data within application code.
 
