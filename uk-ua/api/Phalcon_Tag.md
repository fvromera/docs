--- conflicted
+++ resolved
@@ -1,21 +1,12 @@
-<<<<<<< HEAD
-* * *
-
-layout: article language: 'uk-ua' version: '4.0' title: 'Phalcon\Tag'
-
-* * *
-
-=======
 ---
 layout: article
 language: 'uk-ua'
 version: '4.0'
 title: 'Phalcon\Tag'
 ---
->>>>>>> a55420fe
 # Class **Phalcon\Tag**
 
-<a href="https://github.com/phalcon/cphalcon/tree/v4.0.0/phalcon/tag.zep" class="btn btn-default btn-sm">Source on GitHub</a>
+[Source on GitHub](https://github.com/phalcon/cphalcon/tree/v{{ page.version }}.0/phalcon/tag.zep)
 
 Phalcon\Tag is designed to simplify building of HTML tags. It provides a set of helpers to generate HTML in a dynamic way. This component is an abstract class that you can extend to add more helpers.
 
