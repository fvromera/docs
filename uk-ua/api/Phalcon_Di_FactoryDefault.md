<<<<<<< HEAD
* * *

layout: article language: 'uk-ua' version: '4.0' title: 'Phalcon\Di\FactoryDefault'

* * *

=======
---
layout: article
language: 'uk-ua'
version: '4.0'
title: 'Phalcon\Di\FactoryDefault'
---
>>>>>>> a55420fe
# Class **Phalcon\Di\FactoryDefault**

*extends* class [Phalcon\Di](Phalcon_Di)

*implements* [ArrayAccess](https://php.net/manual/en/class.arrayaccess.php), [Phalcon\DiInterface](Phalcon_DiInterface)

<a href="https://github.com/phalcon/cphalcon/tree/v4.0.0/phalcon/di/factorydefault.zep" class="btn btn-default btn-sm">Source on GitHub</a>

This is a variant of the standard Phalcon\Di. By default it automatically registers all the services provided by the framework. Thanks to this, the developer does not need to register each service individually providing a full stack framework

## Methods

public **__construct** ()

Phalcon\Di\FactoryDefault constructor

public **setInternalEventsManager** ([Phalcon\Events\ManagerInterface](Phalcon_Events_ManagerInterface) $eventsManager) inherited from [Phalcon\Di](Phalcon_Di)

Sets the internal event manager

public **getInternalEventsManager** () inherited from [Phalcon\Di](Phalcon_Di)

Повертає внутрішній диспетчер подій

public **set** (*mixed* $name, *mixed* $definition, [*mixed* $shared]) inherited from [Phalcon\Di](Phalcon_Di)

Registers a service in the services container

public **setShared** (*mixed* $name, *mixed* $definition) inherited from [Phalcon\Di](Phalcon_Di)

Registers an "always shared" service in the services container

public **remove** (*mixed* $name) inherited from [Phalcon\Di](Phalcon_Di)

Removes a service in the services container It also removes any shared instance created for the service

public **attempt** (*mixed* $name, *mixed* $definition, [*mixed* $shared]) inherited from [Phalcon\Di](Phalcon_Di)

Attempts to register a service in the services container Only is successful if a service hasn't been registered previously with the same name

public **setRaw** (*mixed* $name, [Phalcon\Di\ServiceInterface](Phalcon_Di_ServiceInterface) $rawDefinition) inherited from [Phalcon\Di](Phalcon_Di)

Sets a service using a raw Phalcon\Di\Service definition

public **getRaw** (*mixed* $name) inherited from [Phalcon\Di](Phalcon_Di)

Returns a service definition without resolving

public **getService** (*mixed* $name) inherited from [Phalcon\Di](Phalcon_Di)

Returns a Phalcon\Di\Service instance

public **get** (*mixed* $name, [*mixed* $parameters]) inherited from [Phalcon\Di](Phalcon_Di)

Resolves the service based on its configuration

public *mixed* **getShared** (*string* $name, [*array* $parameters]) inherited from [Phalcon\Di](Phalcon_Di)

Resolves a service, the resolved service is stored in the DI, subsequent requests for this service will return the same instance

public **has** (*mixed* $name) inherited from [Phalcon\Di](Phalcon_Di)

Check whether the DI contains a service by a name

public **wasFreshInstance** () inherited from [Phalcon\Di](Phalcon_Di)

Check whether the last service obtained via getShared produced a fresh instance or an existing one

public **getServices** () inherited from [Phalcon\Di](Phalcon_Di)

Return the services registered in the DI

public **offsetExists** (*mixed* $name) inherited from [Phalcon\Di](Phalcon_Di)

Check if a service is registered using the array syntax

public **offsetSet** (*mixed* $name, *mixed* $definition) inherited from [Phalcon\Di](Phalcon_Di)

Allows to register a shared service using the array syntax

```php
<?php

$di["request"] = new \Phalcon\Http\Request();

```

public **offsetGet** (*mixed* $name) inherited from [Phalcon\Di](Phalcon_Di)

Allows to obtain a shared service using the array syntax

```php
<?php

var_dump($di["request"]);

```

public **offsetUnset** (*mixed* $name) inherited from [Phalcon\Di](Phalcon_Di)

Removes a service from the services container using the array syntax

public **__call** (*mixed* $method, [*mixed* $arguments]) inherited from [Phalcon\Di](Phalcon_Di)

Magic method to get or set services using setters/getters

public **register** ([Phalcon\Di\ServiceProviderInterface](Phalcon_Di_ServiceProviderInterface) $provider) inherited from [Phalcon\Di](Phalcon_Di)

Registers a service provider.

```php
<?php

use Phalcon\DiInterface;
use Phalcon\Di\ServiceProviderInterface;

class SomeServiceProvider implements ServiceProviderInterface
{
    public function register(DiInterface $di)
    {
        $di->setShared('service', function () {
            // ...
        });
    }
}

```

public static **setDefault** ([Phalcon\DiInterface](Phalcon_DiInterface) $dependencyInjector) inherited from [Phalcon\Di](Phalcon_Di)

Set a default dependency injection container to be obtained into static methods

public static **getDefault** () inherited from [Phalcon\Di](Phalcon_Di)

Return the latest DI created

public static **reset** () inherited from [Phalcon\Di](Phalcon_Di)

Resets the internal default DI

public **loadFromYaml** (*mixed* $filePath, [*array* $callbacks]) inherited from [Phalcon\Di](Phalcon_Di)

Loads services from a yaml file.

```php
<?php

$di->loadFromYaml(
    "path/services.yaml",
    [
        "!approot" => function ($value) {
            return dirname(__DIR__) . $value;
        }
    ]
);

```

And the services can be specified in the file as:

```php
<?php

myComponent:
    className: \Acme\Components\MyComponent
    shared: true

group:
    className: \Acme\Group
    arguments:
        - type: service
          name: myComponent

user:
   className: \Acme\User

```

public **loadFromPhp** (*mixed* $filePath) inherited from [Phalcon\Di](Phalcon_Di)

Loads services from a php config file.

```php
<?php

$di->loadFromPhp("path/services.php");

```

And the services can be specified in the file as:

```php
<?php

return [
     'myComponent' => [
         'className' => '\Acme\Components\MyComponent',
         'shared' => true,
     ],
     'group' => [
         'className' => '\Acme\Group',
         'arguments' => [
             [
                 'type' => 'service',
                 'service' => 'myComponent',
             ],
         ],
     ],
     'user' => [
         'className' => '\Acme\User',
     ],
];

```

protected **loadFromConfig** ([Phalcon\Config](Phalcon_Config) $config) inherited from [Phalcon\Di](Phalcon_Di)

Loads services from a Config object.<|MERGE_RESOLUTION|>--- conflicted
+++ resolved
@@ -1,25 +1,16 @@
-<<<<<<< HEAD
-* * *
-
-layout: article language: 'uk-ua' version: '4.0' title: 'Phalcon\Di\FactoryDefault'
-
-* * *
-
-=======
 ---
 layout: article
 language: 'uk-ua'
 version: '4.0'
 title: 'Phalcon\Di\FactoryDefault'
 ---
->>>>>>> a55420fe
 # Class **Phalcon\Di\FactoryDefault**
 
 *extends* class [Phalcon\Di](Phalcon_Di)
 
 *implements* [ArrayAccess](https://php.net/manual/en/class.arrayaccess.php), [Phalcon\DiInterface](Phalcon_DiInterface)
 
-<a href="https://github.com/phalcon/cphalcon/tree/v4.0.0/phalcon/di/factorydefault.zep" class="btn btn-default btn-sm">Source on GitHub</a>
+[Source on GitHub](https://github.com/phalcon/cphalcon/tree/v{{ page.version }}.0/phalcon/di/factorydefault.zep)
 
 This is a variant of the standard Phalcon\Di. By default it automatically registers all the services provided by the framework. Thanks to this, the developer does not need to register each service individually providing a full stack framework
 
