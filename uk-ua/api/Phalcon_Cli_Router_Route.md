<<<<<<< HEAD
* * *

layout: article language: 'uk-ua' version: '4.0' title: 'Phalcon\Cli\Router\Route'

* * *

=======
---
layout: article
language: 'uk-ua'
version: '4.0'
title: 'Phalcon\Cli\Router\Route'
---
>>>>>>> a55420fe
# Class **Phalcon\Cli\Router\Route**

<a href="https://github.com/phalcon/cphalcon/tree/v4.0.0/phalcon/cli/router/route.zep" class="btn btn-default btn-sm">Source on GitHub</a>

This class represents every route added to the router

## Constants

*string* **DEFAULT_DELIMITER**

## Methods

public **__construct** (*string* $pattern, [*array* $paths])

Phalcon\Cli\Router\Route constructor

public **compilePattern** (*mixed* $pattern)

Replaces placeholders from pattern returning a valid PCRE regular expression

public *array* | *boolean* **extractNamedParams** (*string* $pattern)

Extracts parameters from a string

public **reConfigure** (*string* $pattern, [*array* $paths])

Reconfigure the route adding a new pattern and a set of paths

public **getName** ()

Returns the route's name

public **setName** (*mixed* $name)

Sets the route's name

```php
<?php

$router->add(
    "/about",
    [
        "controller" => "about",
    ]
)->setName("about");

```

public [Phalcon\Cli\Router\Route](Phalcon_Cli_Router_Route) **beforeMatch** (*callback* $callback)

Sets a callback that is called if the route is matched. The developer can implement any arbitrary conditions here If the callback returns false the route is treated as not matched

public *mixed* **getBeforeMatch** ()

Returns the 'before match' callback if any

public **getRouteId** ()

Returns the route's id

public **getPattern** ()

Returns the route's pattern

public **getCompiledPattern** ()

Returns the route's compiled pattern

public **getPaths** ()

Returns the paths

public **getReversedPaths** ()

Returns the paths using positions as keys and names as values

public [Phalcon\Cli\Router\Route](Phalcon_Cli_Router_Route) **convert** (*string* $name, *callable* $converter)

Adds a converter to perform an additional transformation for certain parameter

public **getConverters** ()

Returns the router converter

public static **reset** ()

Resets the internal route id generator

public static **delimiter** ([*mixed* $delimiter])

Set the routing delimiter

public static **getDelimiter** ()

Get routing delimiter<|MERGE_RESOLUTION|>--- conflicted
+++ resolved
@@ -1,21 +1,12 @@
-<<<<<<< HEAD
-* * *
-
-layout: article language: 'uk-ua' version: '4.0' title: 'Phalcon\Cli\Router\Route'
-
-* * *
-
-=======
 ---
 layout: article
 language: 'uk-ua'
 version: '4.0'
 title: 'Phalcon\Cli\Router\Route'
 ---
->>>>>>> a55420fe
 # Class **Phalcon\Cli\Router\Route**
 
-<a href="https://github.com/phalcon/cphalcon/tree/v4.0.0/phalcon/cli/router/route.zep" class="btn btn-default btn-sm">Source on GitHub</a>
+[Source on GitHub](https://github.com/phalcon/cphalcon/tree/v{{ page.version }}.0/phalcon/cli/router/route.zep)
 
 This class represents every route added to the router
 
