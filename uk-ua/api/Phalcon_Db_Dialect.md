<<<<<<< HEAD
* * *

layout: article language: 'uk-ua' version: '4.0' title: 'Phalcon\Db\Dialect'

* * *

=======
---
layout: article
language: 'uk-ua'
version: '4.0'
title: 'Phalcon\Db\Dialect'
---
>>>>>>> a55420fe
# Abstract class **Phalcon\Db\Dialect**

*implements* [Phalcon\Db\DialectInterface](Phalcon_Db_DialectInterface)

<a href="https://github.com/phalcon/cphalcon/tree/v4.0.0/phalcon/db/dialect.zep" class="btn btn-default btn-sm">Source on GitHub</a>

This is the base class to each database dialect. This implements common methods to transform intermediate code into its RDBMS related syntax

## Methods

public **registerCustomFunction** (*mixed* $name, *mixed* $customFunction)

Registers custom SQL functions

public **getCustomFunctions** ()

Returns registered functions

final public **escapeSchema** (*mixed* $str, [*mixed* $escapeChar])

Escape Schema

final public **escape** (*mixed* $str, [*mixed* $escapeChar])

Escape identifiers

public **limit** (*mixed* $sqlQuery, *mixed* $number)

Generates the SQL for LIMIT clause

```php
<?php

$sql = $dialect->limit("SELECT * FROM robots", 10);
echo $sql; // SELECT * FROM robots LIMIT 10

$sql = $dialect->limit("SELECT * FROM robots", [10, 50]);
echo $sql; // SELECT * FROM robots LIMIT 10 OFFSET 50

```

public **forUpdate** (*mixed* $sqlQuery)

Returns a SQL modified with a FOR UPDATE clause

```php
<?php

$sql = $dialect->forUpdate("SELECT * FROM robots");
echo $sql; // SELECT * FROM robots FOR UPDATE

```

public **sharedLock** (*mixed* $sqlQuery)

Returns a SQL modified with a LOCK IN SHARE MODE clause

```php
<?php

$sql = $dialect->sharedLock("SELECT * FROM robots");
echo $sql; // SELECT * FROM robots LOCK IN SHARE MODE

```

final public **getColumnList** (*array* $columnList, [*mixed* $escapeChar], [*mixed* $bindCounts])

Gets a list of columns with escaped identifiers

```php
<?php

echo $dialect->getColumnList(
    [
        "column1",
        "column",
    ]
);

```

final public **getSqlColumn** (*mixed* $column, [*mixed* $escapeChar], [*mixed* $bindCounts])

Resolve Column expressions

public **getSqlExpression** (*array* $expression, [*mixed* $escapeChar], [*mixed* $bindCounts])

Transforms an intermediate representation for an expression into a database system valid expression

final public **getSqlTable** (*mixed* $table, [*mixed* $escapeChar])

Transform an intermediate representation of a schema/table into a database system valid expression

public **select** (*array* $definition)

Builds a SELECT statement

public **supportsSavepoints** ()

Checks whether the platform supports savepoints

public **supportsReleaseSavepoints** ()

Checks whether the platform supports releasing savepoints.

public **createSavepoint** (*mixed* $name)

Generate SQL to create a new savepoint

public **releaseSavepoint** (*mixed* $name)

Generate SQL to release a savepoint

public **rollbackSavepoint** (*mixed* $name)

Generate SQL to rollback a savepoint

final protected **getSqlExpressionScalar** (*array* $expression, [*mixed* $escapeChar], [*mixed* $bindCounts])

Resolve Column expressions

final protected **getSqlExpressionObject** (*array* $expression, [*mixed* $escapeChar], [*mixed* $bindCounts])

Resolve object expressions

final protected **getSqlExpressionQualified** (*array* $expression, [*mixed* $escapeChar])

Resolve qualified expressions

final protected **getSqlExpressionBinaryOperations** (*array* $expression, [*mixed* $escapeChar], [*mixed* $bindCounts])

Resolve binary operations expressions

final protected **getSqlExpressionUnaryOperations** (*array* $expression, [*mixed* $escapeChar], [*mixed* $bindCounts])

Resolve unary operations expressions

final protected **getSqlExpressionFunctionCall** (*array* $expression, *mixed* $escapeChar, [*mixed* $bindCounts])

Resolve function calls

final protected **getSqlExpressionList** (*array* $expression, [*mixed* $escapeChar], [*mixed* $bindCounts])

Resolve Lists

final protected **getSqlExpressionAll** (*array* $expression, [*mixed* $escapeChar])

Resolve *

final protected **getSqlExpressionCastValue** (*array* $expression, [*mixed* $escapeChar], [*mixed* $bindCounts])

Resolve CAST of values

final protected **getSqlExpressionConvertValue** (*array* $expression, [*mixed* $escapeChar], [*mixed* $bindCounts])

Resolve CONVERT of values encodings

final protected **getSqlExpressionCase** (*array* $expression, [*mixed* $escapeChar], [*mixed* $bindCounts])

Resolve CASE expressions

final protected **getSqlExpressionFrom** (*mixed* $expression, [*mixed* $escapeChar])

Resolve a FROM clause

final protected **getSqlExpressionJoins** (*mixed* $expression, [*mixed* $escapeChar], [*mixed* $bindCounts])

Resolve a JOINs clause

final protected **getSqlExpressionWhere** (*mixed* $expression, [*mixed* $escapeChar], [*mixed* $bindCounts])

Resolve a WHERE clause

final protected **getSqlExpressionGroupBy** (*mixed* $expression, [*mixed* $escapeChar], [*mixed* $bindCounts])

Resolve a GROUP BY clause

final protected **getSqlExpressionHaving** (*array* $expression, [*mixed* $escapeChar], [*mixed* $bindCounts])

Resolve a HAVING clause

final protected **getSqlExpressionOrderBy** (*mixed* $expression, [*mixed* $escapeChar], [*mixed* $bindCounts])

Resolve an ORDER BY clause

final protected **getSqlExpressionLimit** (*mixed* $expression, [*mixed* $escapeChar], [*mixed* $bindCounts])

Resolve a LIMIT clause

protected **prepareColumnAlias** (*mixed* $qualified, [*mixed* $alias], [*mixed* $escapeChar])

Prepares column for this RDBMS

protected **prepareTable** (*mixed* $table, [*mixed* $schema], [*mixed* $alias], [*mixed* $escapeChar])

Prepares table for this RDBMS

protected **prepareQualified** (*mixed* $column, [*mixed* $domain], [*mixed* $escapeChar])

Prepares qualified for this RDBMS

abstract public **getColumnDefinition** ([Phalcon\Db\ColumnInterface](Phalcon_Db_ColumnInterface) $column) inherited from [Phalcon\Db\DialectInterface](Phalcon_Db_DialectInterface)

...

abstract public **addColumn** (*mixed* $tableName, *mixed* $schemaName, [Phalcon\Db\ColumnInterface](Phalcon_Db_ColumnInterface) $column) inherited from [Phalcon\Db\DialectInterface](Phalcon_Db_DialectInterface)

...

abstract public **modifyColumn** (*mixed* $tableName, *mixed* $schemaName, [Phalcon\Db\ColumnInterface](Phalcon_Db_ColumnInterface) $column, [[Phalcon\Db\ColumnInterface](Phalcon_Db_ColumnInterface) $currentColumn]) inherited from [Phalcon\Db\DialectInterface](Phalcon_Db_DialectInterface)

...

abstract public **dropColumn** (*mixed* $tableName, *mixed* $schemaName, *mixed* $columnName) inherited from [Phalcon\Db\DialectInterface](Phalcon_Db_DialectInterface)

...

abstract public **addIndex** (*mixed* $tableName, *mixed* $schemaName, [Phalcon\Db\IndexInterface](Phalcon_Db_IndexInterface) $index) inherited from [Phalcon\Db\DialectInterface](Phalcon_Db_DialectInterface)

...

abstract public **dropIndex** (*mixed* $tableName, *mixed* $schemaName, *mixed* $indexName) inherited from [Phalcon\Db\DialectInterface](Phalcon_Db_DialectInterface)

...

abstract public **addPrimaryKey** (*mixed* $tableName, *mixed* $schemaName, [Phalcon\Db\IndexInterface](Phalcon_Db_IndexInterface) $index) inherited from [Phalcon\Db\DialectInterface](Phalcon_Db_DialectInterface)

...

abstract public **dropPrimaryKey** (*mixed* $tableName, *mixed* $schemaName) inherited from [Phalcon\Db\DialectInterface](Phalcon_Db_DialectInterface)

...

abstract public **addForeignKey** (*mixed* $tableName, *mixed* $schemaName, [Phalcon\Db\ReferenceInterface](Phalcon_Db_ReferenceInterface) $reference) inherited from [Phalcon\Db\DialectInterface](Phalcon_Db_DialectInterface)

...

abstract public **dropForeignKey** (*mixed* $tableName, *mixed* $schemaName, *mixed* $referenceName) inherited from [Phalcon\Db\DialectInterface](Phalcon_Db_DialectInterface)

...

abstract public **createTable** (*mixed* $tableName, *mixed* $schemaName, *array* $definition) inherited from [Phalcon\Db\DialectInterface](Phalcon_Db_DialectInterface)

...

abstract public **createView** (*mixed* $viewName, *array* $definition, [*mixed* $schemaName]) inherited from [Phalcon\Db\DialectInterface](Phalcon_Db_DialectInterface)

...

abstract public **dropTable** (*mixed* $tableName, *mixed* $schemaName) inherited from [Phalcon\Db\DialectInterface](Phalcon_Db_DialectInterface)

...

abstract public **dropView** (*mixed* $viewName, [*mixed* $schemaName], [*mixed* $ifExists]) inherited from [Phalcon\Db\DialectInterface](Phalcon_Db_DialectInterface)

...

abstract public **tableExists** (*mixed* $tableName, [*mixed* $schemaName]) inherited from [Phalcon\Db\DialectInterface](Phalcon_Db_DialectInterface)

...

abstract public **viewExists** (*mixed* $viewName, [*mixed* $schemaName]) inherited from [Phalcon\Db\DialectInterface](Phalcon_Db_DialectInterface)

...

abstract public **describeColumns** (*mixed* $table, [*mixed* $schema]) inherited from [Phalcon\Db\DialectInterface](Phalcon_Db_DialectInterface)

...

abstract public **listTables** ([*mixed* $schemaName]) inherited from [Phalcon\Db\DialectInterface](Phalcon_Db_DialectInterface)

...

abstract public **describeIndexes** (*mixed* $table, [*mixed* $schema]) inherited from [Phalcon\Db\DialectInterface](Phalcon_Db_DialectInterface)

...

abstract public **describeReferences** (*mixed* $table, [*mixed* $schema]) inherited from [Phalcon\Db\DialectInterface](Phalcon_Db_DialectInterface)

...

abstract public **tableOptions** (*mixed* $table, [*mixed* $schema]) inherited from [Phalcon\Db\DialectInterface](Phalcon_Db_DialectInterface)

...<|MERGE_RESOLUTION|>--- conflicted
+++ resolved
@@ -1,23 +1,14 @@
-<<<<<<< HEAD
-* * *
-
-layout: article language: 'uk-ua' version: '4.0' title: 'Phalcon\Db\Dialect'
-
-* * *
-
-=======
 ---
 layout: article
 language: 'uk-ua'
 version: '4.0'
 title: 'Phalcon\Db\Dialect'
 ---
->>>>>>> a55420fe
 # Abstract class **Phalcon\Db\Dialect**
 
 *implements* [Phalcon\Db\DialectInterface](Phalcon_Db_DialectInterface)
 
-<a href="https://github.com/phalcon/cphalcon/tree/v4.0.0/phalcon/db/dialect.zep" class="btn btn-default btn-sm">Source on GitHub</a>
+[Source on GitHub](https://github.com/phalcon/cphalcon/tree/v{{ page.version }}.0/phalcon/db/dialect.zep)
 
 This is the base class to each database dialect. This implements common methods to transform intermediate code into its RDBMS related syntax
 
