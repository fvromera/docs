--- conflicted
+++ resolved
@@ -7,27 +7,35 @@
 
 <a name='contributing'></a>
 
-<<<<<<< HEAD
-# Συμβάλλοντας στο Phalcon
-=======
 # Συνεισφορές στο Phalcon
->>>>>>> a55420fe
 
 Phalcon is an open source project and relies heavily on volunteer efforts and contributions. We welcome contributions from everyone!
 
 Please take a few moments to review this document to understand the contribution process and make it as efficient as possible for all. By following these guidelines, we can have faster resolution of issues, better communication and we can all move the project forward!
 
-The Phalcon source code (along with documentation, websites etc.) is stored in [Github](https://github.com). You can browse our repositories in our [organization page](https://github.com/phalcon).
+The Phalcon source code (along with documentation, websites etc.) is stored in [GitHub](https://github.com). You can browse our repositories in our [organization page](https://github.com/phalcon).
 
 <a name='contributions'></a>
 
 ## Συνεισφορές
 
-If you wish to contribute to Phalcon, you can do so by issuing a [Github pull request](https://help.github.com/articles/using-pull-requests/).
+If you wish to contribute to Phalcon, you can do so by issuing a [GitHub pull request](https://help.github.com/articles/using-pull-requests/).
 
 When you create a pull request, we have a handy template to help you describe what is the scope of the pull request. It is very important and helpful to the community that you add tests to your pull request. Each pull request will be reviewed by a core contributor (someone with permissions to merge pull requests). Based on the type and content of the pull request, it could be: * merged immediately or * put on hold, where the reviewer requires changes (styling, tests etc.) * put on hold, if discussion is necessary (community, core team etc.) * rejected
 
 > Please make sure that the target branch that you send your pull request is correct and that you have already rebased your code. Pull requests to the **master** branch are not allowed {:.alert .alert-danger}
+
+## Documentation
+
+If programming in Zephir seems daunting, there are plenty of areas that you can contribute. You can always check the documentation for any typographic or context errors. You could also enhance the documentation with more examples in the respective pages.
+
+All you have to do is go to our [docs](https://github.com/phalcon/docs) repository, fork it, make the changes and send us a pull request.
+
+> Note that changes to the `docs` repository are allowed **only** to the English documents (`en` folder). {:.alert .alert-warning}
+
+## Translations
+
+If you wish to contribute to Phalcon by translating our documents in your native tongue, you can utilize the excellent service of our friends at [Crowdin](https://crowdin.com). Our project is located [here](https://crowdin.com/project/phalcon-documentation). If your language is not listed, please send us a message so that we can add it.
 
 <a name='questions-and-support'></a>
 
@@ -39,7 +47,7 @@
 
 ## Bug Report Checklist
 
-- Make sure you are using the latest released version of Phalcon before creating an issue in Github.
+- Make sure you are using the latest released version of Phalcon before creating an issue in GitHub.
 - Only bugs found in the latest released version of Phalcon will be addressed.
 - We have a handy template when creating an issue to help you provide as much information for the core team to reproduce and address. Being able to reproduce a bug significantly reduces the time to find the cause and fix it. Scripts of even failing tests are more than appreciated. Please check how to create the [reproducible tests](reproducible-tests) page for more information.
 - As part of your report, please include additional information such as the OS, PHP version, Phalcon version, web server, memory etc.
@@ -67,8 +75,9 @@
 - Since Phalcon is written in [Zephir](https://zephir-lang.com), please do not submit commits that modify the C generated files directly
 - Phalcon follows a specific coding style. Please install the `editorconfig` plugin in your favorite IDE to take advantage of the supplied `.editorconfig` file that comes with this repository and not to have to worry about coding standards. All tests (PHP code), follow the [PSR-2](https://www.php-fig.org/psr/) standard
 - Remove any change to `ext/kernel`, `*.zep.c` and `*.zep.h` files before submitting the pull request
+- More information [here](new-pull-request)
 
-Before submit **new functionality**, please open a [NFR](/4.0/en/new-feature-request) as a new issue on GitHub to discuss the impact of including the functionality or changes in the core extension. Once the functionality is approved, make sure your PR contains the following:
+Before submitting **new functionality**, please open a [NFR](/4.0/en/new-feature-request) as a new issue on GitHub to discuss the impact of including the functionality or changes in the core extension. Once the functionality is approved, make sure your PR contains the following:
 
 - An update to the `CHANGELOG.md`
 - Unit Tests
