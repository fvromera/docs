{%- block doctype -%}
<!DOCTYPE html>
{%- endblock %}

{%- set reldelim1 = reldelim1 is not defined and ' &raquo;' or reldelim1 %}
{%- set reldelim2 = reldelim2 is not defined and ' |' or reldelim2 %}
{%- set url_root = pathto('', 1) %}
{%- if url_root == '#' %}{% set url_root = '' %}{% endif %}

{%- macro relbar() %}
    <div class="related">
      <ul>
        {%- for rellink in rellinks %}
        <li class="right" {% if loop.first %}{% endif %}>
          <a href="{{ pathto(rellink[0]) }}" title="{{ rellink[1]|striptags }}"
             {{ accesskey(rellink[2]) }}>{{ rellink[3] }}</a>
          {%- if not loop.first %}{{ reldelim2 }}{% endif %}</li>
        {%- endfor %}
        {%- block rootrellink %}
        <li><a href="//phalconphp.com">Home</a> &raquo;</li>
        <li><a href="{{ pathto(master_doc) }}">{{ shorttitle|e }}</a>{{ reldelim1 }}</li>
        {%- endblock %}
        {%- for parent in parents %}
          <li><a href="{{ parent.link|e }}" {% if loop.last %}{{ accesskey("U") }}{% endif %}>{{ parent.title }}</a>{{ reldelim1 }}</li>
        {%- endfor %}
        {%- block relbaritems %} {% endblock %}
      </ul>
    </div>
{%- endmacro %}

{%- macro downrelbar() %}
    <div class="related">
      <ul>
        {%- for rellink in rellinks %}
        <li class="right" {% if loop.first %}{% endif %}>
          <a href="{{ pathto(rellink[0]) }}" title="{{ rellink[1]|striptags }}"
             {{ accesskey(rellink[2]) }}>{{ rellink[3] }}</a>
          {%- if not loop.first %}{{ reldelim2 }}{% endif %}</li>
        {%- endfor %}
        {%- for parent in parents %}
          <li class="right"><a href="{{ parent.link|e }}" {% if loop.last %}{{ accesskey("U") }}{% endif %}>{{ parent.title }}</a>{{ reldelim1 }}</li>
        {%- endfor %}
        {%- block relbardownitems %} {% endblock %}
      </ul>
    </div>
{%- endmacro %}

{%- macro sidebar() %}
      {%- if not embedded %}{% if not theme_nosidebar|tobool %}
      <td class="primary-box" width="25%" valign="top">
          {%- block sidebarlogo %}
          {%- if logo %}
            <!--<p class="logo"><a href="{{ pathto(master_doc) }}">
              <img class="logo" src="http://new.phalconphp.ru/images/logo.png" alt="Logo"/> PHALCON
            </a></p>-->
          {%- endif %}
          {%- endblock %}
          {%- block sidebarsearch %}
          {%- if pagename != "search" %}
            <div>
            <div id="searchbox" style="">
                <!--<form class="search" action="http://readthedocs.org/search/project/" method="get">
                  <input type="search" name="q" size="25" placeholder="Search">
                  <input type="submit" value="Go">
                  <input type="hidden" name="selected_facets" value="project:{{ name }}">
                </form>-->
                <div style="width:200px;padding:10px">
                  <gcse:searchbox-only></gcse:searchbox-only>
                </div>
            </div>
            </div>
            <div style="padding:5px;padding-left:10px">
              <div id="carbonads-container">
                <div class="carbonad"><div id="azcarbon"></div>
                <script async type="text/javascript" src="//cdn.carbonads.com/carbon.js?zoneid=1673&serve=C6AILKT&placement=phalconphpcom" id="_carbonads_js"></script>
                </div></div>
            </div>
          {%- endif %}
          {%- endblock %}
          {%- block sidebartoc %}
          {%- if display_toc %}
            <h3><a href="{{ pathto(master_doc) }}">{{ _('Table Of Contents') }}</a></h3>
            {{ toc }}
          {%- endif %}
          {%- endblock %}
          {%- block sidebarrel %}
          {%- if prev %}
            <h4>{{ _('Previous topic') }}</h4>
            <p class="topless"><a href="{{ prev.link|e }}" title="{{ _('previous chapter') }}">&lt; {{ prev.title }}</a></p>
          {%- endif %}
          {%- if next %}
            <h4>{{ _('Next topic') }}</h4>
            <p class="topless"><a href="{{ next.link|e }}" title="{{ _('next chapter') }}">{{ next.title }} &gt;</a></p>
          {%- endif %}
          {%- endblock %}
          {%- block sidebarsourcelink %}
          {%- if show_source and has_source and sourcename %}
            <h3>{{ _('This Page') }}</h3>
            <ul class="this-page-menu">
              <li><a href="{{ pathto('_sources/' + sourcename, true)|e }}" rel="nofollow">{{ _('Show Source') }}</a></li>
            </ul>
          {%- endif %}
          {%- endblock %}
          {%- if customsidebar %}
          {% include customsidebar %}
          {%- endif %}
        </td>
      {%- endif %}{% endif %}
{%- endmacro %}

<html lang="en">
  <head>
    {% if sourcename == "error.txt" %}
    <base href="https://phalconphp.com/">
    {% endif %}
    <meta http-equiv="Content-Type" content="text/html; charset=utf-8" />
    {{ metatags }}
    {%- if not embedded and docstitle %}
      {%- set titlesuffix = " &mdash; "|safe + docstitle|e %}
    {%- else %}
      {%- set titlesuffix = "" %}
    {%- endif %}
    <title>{{ title|striptags }}{{ titlesuffix }} (French / français)</title>
    <meta name="keywords" content="php, phalcon, phalcon php, php framework, faster php framework">
    <link rel="stylesheet" type="text/css" href="https://netdna.bootstrapcdn.com/bootstrap/3.3.2/css/bootstrap.min.css" />
    <link rel="stylesheet" type="text/css" href="//static.phalconphp.com/www/css/phalcon.min.css" />
    <link href='//fonts.googleapis.com/css?family=Open+Sans:700,400' rel='stylesheet' type='text/css'>
    <link href="//fonts.googleapis.com/css?family=Merriweather:400,700" rel="stylesheet" type="text/css" />
    <link href="//maxcdn.bootstrapcdn.com/font-awesome/4.6.3/css/font-awesome.min.css" rel="stylesheet" />
    <!--
    EUROPE <link href='//fonts.googleapis.com/css?family=Open+Sans:700,400&subset=latin-ext' rel='stylesheet' type='text/css'>
    GREEK <link href='//fonts.googleapis.com/css?family=Open+Sans:700,400&subset=greek-ext' rel='stylesheet' type='text/css'>
    RUSSIA <link href='//fonts.googleapis.com/css?family=Open+Sans:700,400&subset=cyrillic-ext,latin' rel='stylesheet' type='text/css'>
    -->

    <!-- HTML5 shim and Respond.js IE8 support of HTML5 elements and media queries -->
    <!--[if lt IE 9]>
      <script src="https://oss.maxcdn.com/libs/html5shiv/3.7.0/html5shiv.js"></script>
      <script src="https://oss.maxcdn.com/libs/respond.js/1.4.2/respond.min.js"></script>
    <![endif]-->

    <link rel="stylesheet" href="{{ pathto('_static/pygments.css', 1) }}" type="text/css" />
    <link rel="stylesheet" href="{{ pathto('_static/docs.css', 1) }}" type="text/css" />

    {%- if not embedded %}
    <script type="text/javascript">
      var DOCUMENTATION_OPTIONS = {
        URL_ROOT:    '{{ url_root }}',
        VERSION:     '{{ release|e }}',
        COLLAPSE_MODINDEX: false,
        FILE_SUFFIX: '{{ file_suffix }}',
        HAS_SOURCE:  {{ has_source|lower }}
      };
    </script>

    <script src="https://ajax.googleapis.com/ajax/libs/jquery/1.8.1/jquery.min.js"></script>
    <script type="text/javascript" src="{{ pathto('_static/docs.js', 1) }}"></script>

    {%- if use_opensearch %}
    <link rel="search" type="application/opensearchdescription+xml"
          title="{% trans docstitle=docstitle|e %}Search within {{ docstitle }}{% endtrans %}"
          href="{{ pathto('_static/opensearch.xml', 1) }}"/>
    {%- endif %}
    <link rel="shortcut icon" href="{{ pathto('_static/favicon.ico', 1) }}"/>
    {%- endif %}
{%- block linktags %}
    {%- if hasdoc('about') %}
    <link rel="author" title="{{ _('About these documents') }}" href="{{ pathto('about') }}" />
    {%- endif %}
    {%- if hasdoc('genindex') %}
    <link rel="index" title="{{ _('Index') }}" href="{{ pathto('index') }}" />
    {%- endif %}
    {%- if hasdoc('search') %}
    <link rel="search" title="{{ _('Search') }}" href="{{ pathto('search') }}" />
    {%- endif %}
    {%- if hasdoc('copyright') %}
    <link rel="copyright" title="{{ _('Copyright') }}" href="{{ pathto('copyright') }}" />
    {%- endif %}
    <link rel="top" title="{{ docstitle|e }}" href="{{ pathto('index') }}" />
    {%- if parents %}
    <link rel="up" title="{{ parents[-1].title|striptags }}" href="{{ parents[-1].link|e }}" />
    {%- endif %}
    {%- if next %}
    <link rel="next" title="{{ next.title|striptags }}" href="{{ next.link|e }}" />
    {%- endif %}
    {%- if prev %}
    <link rel="prev" title="{{ prev.title|striptags }}" href="{{ prev.link|e }}" />
    {%- endif %}
{%- endblock %}
{%- block extrahead %} {% endblock %}
  </head>
  <body>

<header class="page-header">
    <nav class="navbar" role="navigation">
        <div class="container">
            <div class="navbar-header">
                <button type="button" class="navbar-toggle collapsed" data-toggle="collapse" data-target="#main-menu-container">
                    <span class="sr-only">Toggle navigation</span><span class="icon-bar"></span><span class="icon-bar"></span><span class="icon-bar"></span>
                </button>
                <a class="navbar-brand phalcon-logo" href="/"><span itemprop="name" class="sr-only">Phalcon PHP</span></a>
            </div>

            <div class="collapse navbar-collapse navbar-right" id="main-menu-container">
                <ul class="nav navbar-nav main-menu">
                  <li class="first"><a href="//phalconphp.com/en/download" class="header-nav-link">Download</a></li>
                  <li><a href="//docs.phalconphp.com/en/latest/index.html" class="header-nav-link" target="_blank">Documentation</a></li>
                  <li><a href="//forum.phalconphp.com/" class="header-nav-link" target="_blank">Forum</a></li>
                  <li><a href="//blog.phalconphp.com/" class="header-nav-link" target="_blank">Blog</a></li>
                  <li><a href="//phalconist.com/" class="header-nav-link" target="_blank">Resources</a></li>
                  <li><a href="//phalconphp.com/en/about">About</a></li>
                  <li><div align="right">
                      <iframe src="https://ghbtns.com/github-btn.html?user=phalcon&amp;repo=cphalcon&amp;type=watch&amp;count=true&amp;size=large"
      allowtransparency="true" frameborder="0" scrolling="0" width="152px" height="30px"></iframe>
                    </div></li>
                </ul>
            </div>
        </div>
    </nav>
  </header>

<div class="heading">
    <div class="container">
        <div class="row">
            <h2>Documentation</h2>
        </div>
    </div>
</div>


      {%- block header %}{% endblock %}

      {%- block relbar1 %}{{ relbar() }}{% endblock %}

      {%- block sidebar1 %} {# possible location for sidebar #} {% endblock %}

      <table width="100%" align="center" cellpadding="0" cellspacing="0">
        <tr>
          {%- block sidebar2 %}{{ sidebar() }}{% endblock %}
          <td class="second-box" valign="top">
            <div class="document">
            {%- block document %}
                <div class="documentwrapper">
                {%- if not embedded %}{% if not theme_nosidebar|tobool %}
                  <div class="bodywrapper">
                {%- endif %}{% endif %}
                    <div class="body" {% if theme_nosidebar|tobool %}style="margin: auto;"{% endif %}>
                      {% block body %} {% endblock %}
                    </div>
                {%- if not embedded %}{% if not theme_nosidebar|tobool %}
                  </div>
                {%- endif %}{% endif %}
                </div>
            {%- endblock %}
            </div>
          </td>
        </tr>
      </table>

      {%- block relbar2 %}{{ downrelbar() }}{% endblock %}

      {%- block footer %}

      <div class="prefooter">
  <div class="container">
      <div class="row">
          <div class="col-sm-3 text-right">
              <span>Follow along:</span>
          </div>
          <div class="col-sm-6 text-center">
              <a href="https://twitter.com/phalconphp" alt="Twitter" class="btn-social btn-social-twitter"><i class="fa fa-fw fa-twitter" aria-hidden="true"></i></a>
              <a href="https://www.facebook.com/pages/Phalcon-Framework/134230726685897" alt="Facebook" class="btn-social btn-social-facebook"><i class="fa fa-fw fa-facebook" aria-hidden="true"></i></a>
              <a href="https://plus.google.com/102376109340560896457" alt="Google+" class="btn-social btn-social-googleplus"><i class="fa fa-fw fa-google-plus" aria-hidden="true"></i></a>
              <a href="https://github.com/phalcon/cphalcon" alt="Github" class="btn-social btn-social-github"><i class="fa fa-fw fa-github" aria-hidden="true"></i></a>
          </div>
          <div class="col-sm-3">
          </div>
      </div>
  </div>
</div>
<footer class="footer">
    <div class="container">
        <div class="row">
            <div class="col-xs-4 col-sm-3">
                <h4>Download</h4>
                <ul>
<<<<<<< HEAD
                    <li><a href="/download">Installer Phalcon PHP</a></li>
                    <li><a href="http://docs.phalconphp.com/en/latest/index.html" class="header-nav-link" target="_blank">Documentation</a></li>
                    <li><a href="http://api.phalconphp.com">API</a></li>
                    <li><a href="http://docs.phalconphp.com/en/latest/reference/tutorial.html">Tutoriel</a></li>
                    <li><a href="http://docs.phalconphp.com/en/latest/reference/tutorial.html#sample-applications">Exemple d'applications</a></li>
=======
                    <li><a href="https://phalconphp.com/download">Installing Phalcon PHP</a></li>
                    <li><a href="https://docs.phalconphp.com/en/latest/index.html" class="header-nav-link" target="_blank">Documentation</a></li>
                    <li><a href="https://api.phalconphp.com">API</a></li>
                    <li><a href="https://docs.phalconphp.com/en/latest/reference/tutorial.html">Tutorial</a></li>
                    <li><a href="https://docs.phalconphp.com/en/latest/reference/tutorial.html#sample-applications">Sample Applications</a></li>
>>>>>>> f7683e16
                </ul>
            </div>
            <div class="col-xs-4 col-sm-3">
                <h4>Community</h4>
                <ul>
                    <li><a href="https://forum.phalconphp.com/" class="header-nav-link" target="_blank">Forum</a></li>
                    <li><a href="https://github.com/phalcon/cphalcon">GitHub</a></li>
                    <li><a href="https://github.com/phalcon/cphalcon/issues">Issue Tracker</a></li>
                    <li><a href="https://stackoverflow.com/questions/tagged/phalcon">Stack Overflow</a></li>
                    <li><a href="https://phalconphp.com/en/testimonials">Testimonials</a></li>
                    <li><a href="https://builtwith.phalconphp.com/">Built with Phalcon</a></li>
                    <li><a href="https://store.phalconphp.com/">Store</a></li>
                </ul>
            </div>
            <div class="col-xs-4 col-sm-2">
                <h4>About</h4>
                <ul>
                    <li><a class="link-black" href="http://blog.phalconphp.com/">Blog</a></li>
                    <li><a href="https://phalconphp.com/en/about">About</a></li>
                    <li><a href="https://phalconphp.com/en/team">Team</a></li>
                    <li><a href="https://phalconphp.com/en/roadmap">Roadmap</a></li>
                    <li><a href="https://phalconphp.com/en/donate">Donate</a></li>
                    <li><a href="https://phalconphp.com/en/consulting">Consulting</a></li>
                    <li><a href="https://phalconphp.com/en/hosting">Hosting</a></li>
                </ul>
            </div>
            <div id="license-spaccer" class="visible-xs"></div>
            <div id="license-wrapper" class="col-xs-12 col-sm-4">
                <p class="license">
                    Phalcon is an open-source PHP framework <br />
                    built as a C-extension. It is available under the <br />
                    <a href="http://opensource.org/licenses/BSD-3-Clause" target="_blank">new BSD License</a>.
                </p>

                <div class="design">
                    <span>Website Designed by:</span>
                </div>
                <a class="license" href="http://loudertech.com/" target="_blank" title="">
                    <span>LouderTech SAS</span>
                </a>
            </div>
        </div>
    </div>
</footer>
      {%- endblock %}

    </div>
    <script type="text/javascript">
    $(window).on("load", function(){
      var cx = '009733439235723428699:lh9ltjgvdz8';
      var gcse = document.createElement('script');
      gcse.type = 'text/javascript';
      gcse.async = true;
      gcse.src = (document.location.protocol == 'https:' ? 'https:' : 'http:') + '//www.google.com/cse/cse.js?cx=' + cx;
      var s = document.getElementsByTagName('script')[0];
      s.parentNode.insertBefore(gcse, s);
    });
    </script>

  </body>
</html><|MERGE_RESOLUTION|>--- conflicted
+++ resolved
@@ -284,19 +284,11 @@
             <div class="col-xs-4 col-sm-3">
                 <h4>Download</h4>
                 <ul>
-<<<<<<< HEAD
-                    <li><a href="/download">Installer Phalcon PHP</a></li>
-                    <li><a href="http://docs.phalconphp.com/en/latest/index.html" class="header-nav-link" target="_blank">Documentation</a></li>
-                    <li><a href="http://api.phalconphp.com">API</a></li>
-                    <li><a href="http://docs.phalconphp.com/en/latest/reference/tutorial.html">Tutoriel</a></li>
-                    <li><a href="http://docs.phalconphp.com/en/latest/reference/tutorial.html#sample-applications">Exemple d'applications</a></li>
-=======
-                    <li><a href="https://phalconphp.com/download">Installing Phalcon PHP</a></li>
+                    <li><a href="https://phalconphp.com/download">Installer Phalcon PHP</a></li>
                     <li><a href="https://docs.phalconphp.com/en/latest/index.html" class="header-nav-link" target="_blank">Documentation</a></li>
                     <li><a href="https://api.phalconphp.com">API</a></li>
-                    <li><a href="https://docs.phalconphp.com/en/latest/reference/tutorial.html">Tutorial</a></li>
-                    <li><a href="https://docs.phalconphp.com/en/latest/reference/tutorial.html#sample-applications">Sample Applications</a></li>
->>>>>>> f7683e16
+                    <li><a href="https://docs.phalconphp.com/en/latest/reference/tutorial.html">Tutoriel</a></li>
+                    <li><a href="https://docs.phalconphp.com/en/latest/reference/tutorial.html#sample-applications">Exemples d'applications</a></li>
                 </ul>
             </div>
             <div class="col-xs-4 col-sm-3">
