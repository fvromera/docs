--- conflicted
+++ resolved
@@ -260,50 +260,6 @@
       {%- block relbar2 %}{{ downrelbar() }}{% endblock %}
 
       {%- block footer %}
-<<<<<<< HEAD
-        <div id="footer">
-
-          <p>Vous avez trouvé une faute de frappe ou un erreur ? Vous souhaitez améliorer ce document ? Les sources de cette documentation sont disponibles sur <a href="https://github.com/phalcon/docs">Github</a></p>
-          <p>Vous avez des questions ou bien besoin de support ? Faites un tour sur notre <a href="//phalconphp.com/support">page de support</a></p>
-
-          <p>Le framework PHP Phalcon est publié sous la <a href="https://github.com/phalcon/cphalcon/blob/master/docs/LICENSE.md">nouvelle licence BSD (new BSD license)</a>.</p>
-          <p>Sauf mention contraire, le contenu de ce site est sous la licence
-            <a href="http://creativecommons.org/licenses/by/3.0/">Creative Commons Attribution 3.0 License.</a></p>
-
-          {%- if last_updated %}
-             {% trans last_updated=last_updated|e %}Dernière mise à jour le {{ last_updated }}.{% endtrans %}
-          {%- endif %}
-          {%- if show_sphinx %}
-            {% trans sphinx_version=sphinx_version|e %}Créé à l'aide de <a href="http://sphinx.pocoo.org/">Sphinx</a> {{ sphinx_version }}.{% endtrans %}
-          {%- endif %}
-
-          <p>
-          {%- if hasdoc('copyright') %}
-             {% trans path=pathto('copyright'), copyright=copyright|e %}&copy; <a href="{{ path }}">Copyright</a> {{ copyright }}.{% endtrans %}
-          {%- else %}
-             {% trans copyright=copyright|e %}&copy; Copyright {{ copyright }}.{% endtrans %}
-          {%- endif %}
-          </p>
-
-            <div class="size-wrap footer-wrap">
-
-                <div class="donate-wrap">
-                    Donations à Phalcon: <a href="https://flattr.com/thing/1134206/Phalcon-PHP-Framework" target="_blank" class="button button-small orange">Flattr</a>
-                    ou
-                    <form action="https://www.paypal.com/cgi-bin/webscr" method="post" style="display: inline">
-                        <input type="hidden" name="cmd" value="_s-xclick">
-                        <input type="hidden" name="hosted_button_id" value="7LSYMNMFZNG8W">
-                        <input class="button button-small orange" style="border: inherit; display: inline; font-weight: bold" type="submit" value="via Paypal" title="PayPal — The safer, easier way to pay online.">
-                    </form>
-                </div>
-
-                <div class="social-links">
-                    <a href="https://twitter.com/phalconphp" class="social-link tw">Twitter</a>
-                    <a href="https://www.facebook.com/pages/Phalcon/134230726685897" class="social-link fb">Facebook</a>
-                    <a href="https://plus.google.com/102376109340560896457" class="social-link gp">Google Plus</a>
-                    <a href="https://vimeo.com/user10964377" class="social-link vm">Vimeo</a>
-                </div>
-=======
 
       <div class="prefooter">
   <div class="container">
@@ -321,7 +277,6 @@
           </div>
       </div>
   </div>
->>>>>>> 45157904
 
 </div>
 <footer class="footer">
@@ -330,11 +285,11 @@
             <div class="col-xs-4 col-sm-3">
                 <h4>Download</h4>
                 <ul>
-                    <li><a href="/download">Installing Phalcon PHP</a></li>
+                    <li><a href="/download">Installer Phalcon PHP</a></li>
                     <li><a href="http://docs.phalconphp.com/en/latest/index.html" class="header-nav-link" target="_blank">Documentation</a></li>
                     <li><a href="http://api.phalconphp.com">API</a></li>
-                    <li><a href="http://docs.phalconphp.com/en/latest/reference/tutorial.html">Tutorial</a></li>
-                    <li><a href="http://docs.phalconphp.com/en/latest/reference/tutorial.html#sample-applications">Sample Applications</a></li>
+                    <li><a href="http://docs.phalconphp.com/en/latest/reference/tutorial.html">Tutoriel</a></li>
+                    <li><a href="http://docs.phalconphp.com/en/latest/reference/tutorial.html#sample-applications">Exemple d'applications</a></li>
                 </ul>
             </div>
             <div class="col-xs-4 col-sm-3">
