--- conflicted
+++ resolved
@@ -28,29 +28,17 @@
 header .navbar { margin-top: -15px; }
 header .navbar-toggle { border-color: #ffffff; margin-top: 15px; }
 header .navbar-toggle span { background: #ffffff; }
-<<<<<<< HEAD
-header .phalcon-logo { display: block; width: 200px; height: 90px; background: transparent url("http://static.phalconphp.com/images/phalcon.png") 0 0 no-repeat; background-size: 200px 90px; }
-=======
 header .phalcon-logo { display: block; width: 200px; height: 90px; background: transparent url("//static.phalconphp.com/images/phalcon.png") 0 0 no-repeat; background-size: 200px 90px; }
->>>>>>> 6413634c
 header .main-menu { margin-top: 38px; }
 header .main-menu li { margin: 0 3px; }
 header .main-menu li a { color: #bae1e6; font-size: 17px; text-shadow: 1px 1px 1px #0e566a; padding: 8px 18px; }
 header .main-menu li a:hover { color: white; background-color: transparent; }
 header .main-menu li a.active { color: white; background-color: rgba(0, 0, 0, 0.15); -webkit-box-shadow: inset 0 0 15px 0 rgba(0, 0, 0, 0.2); box-shadow: inset 0 0 15px 0 rgba(0, 0, 0, 0.2); -webkit-border-radius: 18px; -moz-border-radius: 18px; -ms-border-radius: 18px; border-radius: 18px; }
-<<<<<<< HEAD
-header a.github { margin-right: 0px; background: transparent url("http://static.phalconphp.com/images/github.png") center center no-repeat; opacity: 0.6; }
-header a:hover.github { opacity: 0.9; }
-header a.twitter { background: transparent url("http://static.phalconphp.com/images/twitter.png") center center no-repeat; opacity: 0.6; }
-header a:hover.twitter { opacity: 0.9; }
-header a#dropdownLanguageMenu { background: transparent url("http://static.phalconphp.com/images/frame.png") 6px 3px no-repeat; margin-right: 0; }
-=======
 header a.github { margin-right: 0px; background: transparent url("//static.phalconphp.com/images/github.png") center center no-repeat; opacity: 0.6; }
 header a:hover.github { opacity: 0.9; }
 header a.twitter { background: transparent url("//static.phalconphp.com/images/twitter.png") center center no-repeat; opacity: 0.6; }
 header a:hover.twitter { opacity: 0.9; }
 header a#dropdownLanguageMenu { background: transparent url("//static.phalconphp.com/images/frame.png") 6px 3px no-repeat; margin-right: 0; }
->>>>>>> 6413634c
 header a:hover#dropdownLanguageMenu { background-position: 6px -30px; }
 header #dropdownLanguageMenu img { margin-bottom: 4px; }
 header #dropdownLanguageMenu span { margin-bottom: 4px; }
@@ -67,11 +55,7 @@
 header .sublinks a { font-size: 13px; color: #4d4a4c; margin-left: 10px; margin-right: 10px; }
 header .sublinks a:hover { border-bottom: 1px dotted #4d4a4c; margin-right: 10px; }
 
-<<<<<<< HEAD
-.heading { background: #548d90 url("http://static.phalconphp.com/images/heading.png") center center no-repeat; padding: 20px 0; font-size: 24px; font-weight: 700; margin: 0; border: none; -webkit-box-shadow: inset 0 0 7px 0 rgba(58, 100, 102, 0.9); box-shadow: inset 0 0 7px 0 rgba(58, 100, 102, 0.9); }
-=======
 .heading { background: #548d90 url("//static.phalconphp.com/images/heading.png") center center no-repeat; padding: 20px 0; font-size: 24px; font-weight: 700; margin: 0; border: none; -webkit-box-shadow: inset 0 0 7px 0 rgba(58, 100, 102, 0.9); box-shadow: inset 0 0 7px 0 rgba(58, 100, 102, 0.9); }
->>>>>>> 6413634c
 
 .heading h2 { padding: 0; margin: 0; color: #ffffff; }
 
@@ -94,13 +78,8 @@
 .codesamples ul.tags li a { display: block; padding: 2px 18px; text-align: center; background-color: #c8efd2; color: #285346; -webkit-border-radius: 15px; -moz-border-radius: 15px; -ms-border-radius: 15px; border-radius: 15px; margin-right: 15px; margin-bottom: 15px; }
 .codesamples ul.tags li a.active { background-color: #285346; color: #ffffff; }
 .codesamples ul.tags li a:hover { background-color: #285346; color: #ffffff; }
-<<<<<<< HEAD
-.codesamples ul.features-positive { list-style-image: url("http://static.phalconphp.com/images/check.png"); }
-.codesamples ul.features-negative { list-style-image: url("http://static.phalconphp.com/images/remove.png"); }
-=======
 .codesamples ul.features-positive { list-style-image: url("//static.phalconphp.com/images/check.png"); }
 .codesamples ul.features-negative { list-style-image: url("//static.phalconphp.com/images/remove.png"); }
->>>>>>> 6413634c
 .codesamples ul.features li { margin-bottom: 5px; }
 .codesamples pre { background-color: #242424; -webkit-border-radius: 25px; -moz-border-radius: 25px; -ms-border-radius: 25px; border-radius: 25px; }
 .codesamples code { background-color: #242424; }
@@ -118,11 +97,7 @@
 
 #community-buttons a { white-space: nowrap; }
 
-<<<<<<< HEAD
-.contributors { margin-top: 40px; position: relative; background: url("http://static.phalconphp.com/images/contributors.jpeg") center -2px white; text-align: center; }
-=======
 .contributors { margin-top: 40px; position: relative; background: url("//static.phalconphp.com/images/contributors.jpeg") center -2px white; text-align: center; }
->>>>>>> 6413634c
 
 .contributors .fader { display: block; width: 100%; height: 135px; background: linear-gradient(to top, #fff, #fff 25px, rgba(255, 255, 255, 0.8) 80px, transparent 100%); position: absolute; z-index: 300; bottom: -20px; left: 0; pointer-events: none !important; }
 .contributors a { display: inline-block; width: 60px; height: 60px; margin: -2px; }
@@ -156,21 +131,13 @@
 .footer ul li { padding: 3px 0; }
 .footer ul li a { font-size: 13px; color: #6d7481; }
 .footer ul li a:hover { color: #c0c6cf; border-bottom: 1px dotted #c0c6cf; }
-<<<<<<< HEAD
-.footer #license-wrapper { background: url("http://static.phalconphp.com/images/phalcon3.png") 10px 0/74px 85px no-repeat; }
-=======
 .footer #license-wrapper { background: url("//static.phalconphp.com/images/phalcon3.png") 10px 0/74px 85px no-repeat; }
->>>>>>> 6413634c
 .footer #license-spaccer { float: left; height: 50px; width: 100%; }
 .footer .license { padding-left: 90px; background-size: 74px 85px; color: #6d7481; font-size: 12px; line-height: 18px; }
 .footer .license a { color: #6d7481; border-bottom: 1px dotted #6d7481; }
 .footer .license a:hover { color: #c0c6cf; border-bottom: 1px solid #c0c6cf; }
 .footer .design { padding-left: 90px; margin-top: 30px; font-size: 11px; text-transform: uppercase; color: #6d7481; }
-<<<<<<< HEAD
-.footer .design a { margin-top: 7px; display: block; width: 115px; height: 42px; background: transparent url("http://static.phalconphp.com/images/fogcity.png") 0 0 no-repeat; background-size: 115px 42px; opacity: 0.5; }
-=======
 .footer .design a { margin-top: 7px; display: block; width: 115px; height: 42px; background: transparent url("//static.phalconphp.com/images/fogcity.png") 0 0 no-repeat; background-size: 115px 42px; opacity: 0.5; }
->>>>>>> 6413634c
 .footer .design a:hover { opacity: 1; }
 .footer .design a span { display: none; }
 
@@ -187,11 +154,7 @@
 .mfp-fade.mfp-wrap.mfp-removing .mfp-content { opacity: 0; }
 
 @media screen and (max-width: 767px) { .homepage-header { padding-top: 7px; }
-<<<<<<< HEAD
-  header .phalcon-logo { margin-left: 0px; width: 169px; height: 58px; background-image: url("http://static.phalconphp.com/images/phalcon1.png"); background-size: 169px 58px; }
-=======
   header .phalcon-logo { margin-left: 0px; width: 169px; height: 58px; background-image: url("//static.phalconphp.com/images/phalcon1.png"); background-size: 169px 58px; }
->>>>>>> 6413634c
   header .navbar-header { padding-bottom: 5px; border: none; }
   header .main-menu li a { color: #ffffff; padding: 10px 20px; }
   header .main-menu li a:hover { color: #ffffff; }
@@ -210,20 +173,12 @@
 
 @media screen and (min-width: 768px) { .homepage-header { padding-top: 7px; }
   .page-header { padding-top: 7px; }
-<<<<<<< HEAD
-  header .phalcon-logo { margin-left: 0px; width: 169px; height: 58px; background-image: url("http://static.phalconphp.com/images/phalcon1.png"); background-size: 169px 58px; }
-=======
   header .phalcon-logo { margin-left: 0px; width: 169px; height: 58px; background-image: url("//static.phalconphp.com/images/phalcon1.png"); background-size: 169px 58px; }
->>>>>>> 6413634c
   header .main-menu { margin-top: 5px; border-top: 2px solid #5bafbb; padding-top: 7px; padding-right: 20px; }
   header .main-menu li { margin: 0 1px; }
   header .main-menu li a { padding: 8px 16px; }
   header .dropdown-menu li a { padding: 4px 0 4px 32px; } }
-<<<<<<< HEAD
-@media screen and (min-width: 992px) { header .phalcon-logo { margin-left: 0px; display: block; width: 200px; height: 90px; background: transparent url("http://static.phalconphp.com/images/phalcon.png") 0 0 no-repeat; background-size: 200px 90px; }
-=======
 @media screen and (min-width: 992px) { header .phalcon-logo { margin-left: 0px; display: block; width: 200px; height: 90px; background: transparent url("//static.phalconphp.com/images/phalcon.png") 0 0 no-repeat; background-size: 200px 90px; }
->>>>>>> 6413634c
   header .main-menu { margin-top: 38px; border-top: none; padding-top: 0; } }
 .team h3 { margin-top: 0; margin-bottom: 10px; }
 
