---
layout: article
language: 'ja-jp'
version: '4.0'
upgrade: '#filter'
<<<<<<< HEAD
=======
category: 'filter'
>>>>>>> 7b3ab67a
---
# Filter Component

* * *

- [Filtering and Sanitizing](filter-overview)
- [Built-in Sanitizers](filter-sanitizers)
- [Sanitizing data](filter-sanitizing)
- [Sanitizing from Controllers](filter-sanitizing-from-controllers)
- [Sanitizing Action Parameters](filter-sanitizing-action-parameters)
- [Filtering data](filter-sanitizing-data)
- [Combining Sanitizers](filter-combining-sanitizers)
- [Complex Sanitizing and Filtering](filter-complex-sanitization-filtering)
- [Implementing your own Sanitizer](filter-custom)<|MERGE_RESOLUTION|>--- conflicted
+++ resolved
@@ -3,10 +3,7 @@
 language: 'ja-jp'
 version: '4.0'
 upgrade: '#filter'
-<<<<<<< HEAD
-=======
 category: 'filter'
->>>>>>> 7b3ab67a
 ---
 # Filter Component
 
