--- conflicted
+++ resolved
@@ -3210,8 +3210,6 @@
   ],
   "upgrade": [
     {
-<<<<<<< HEAD
-=======
       "text": "ALC",
       "url": "#acl",
       "menu": [
@@ -3226,7 +3224,6 @@
       ]
     },
     {
->>>>>>> 7b3ab67a
       "text": "Filter",
       "url": "#filter",
       "menu": [
