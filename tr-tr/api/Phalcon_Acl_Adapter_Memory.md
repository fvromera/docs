---
layout: article
language: 'tr-tr'
version: '4.0'
title: 'Phalcon\Acl\Adapter\Memory'
---
# Class **Phalcon\Acl\Adapter\Memory**

[Source on GitHub](https://github.com/phalcon/cphalcon/tree/v{{ page.version }}.0/phalcon/acl/adapter/memory.zep)

| Extends | [Phalcon\Acl\Adapter](Phalcon_Acl_Adapter) | | Implements | [Phalcon\Events\EventsAwareInterface](Phalcon_Events_EventsAwareInterface), [Phalcon\Acl\AdapterInterface](Phalcon_Acl_AdapterInterface) |

<<<<<<< HEAD
<a href="https://github.com/phalcon/cphalcon/tree/v4.0.0/phalcon/acl/adapter/memory.zep" class="btn btn-default btn-sm">Source on GitHub</a>
=======
### Description
>>>>>>> a55420fe

Manages ACL lists in memory

### Example

```php
<?php

namespace Phalcon\Acl\Adapter;

use Phalcon\Acl\Adapter\Memory;
use Phalcon\Acl\Operation;
use Phalcon\Acl\Subject;

$acl = new Memory();

$acl->setDefaultAction(
    \Phalcon\Acl::DENY
);

// Register operations
$operations = [
    "users"  => new Operation("Users"),
    "guests" => new Operation("Guests"),
];
foreach ($operations as $operation) {
    $acl->addOperation($operation);
}

// Private area subjects
$privateSubjects = [
    "companies" => ["index", "search", "new", "edit", "save", "create", "delete"],
    "products"  => ["index", "search", "new", "edit", "save", "create", "delete"],
    "invoices"  => ["index", "profile"],
];

foreach ($privateSubjects as $subjectName => $actions) {
    $acl->addSubject(new Subject($subjectName), $actions);
}

// Public area subjects
$publicSubjects = [
    "index"   => ["index"],
    "about"   => ["index"],
    "session" => ["index", "register", "start", "end"],
    "contact" => ["index", "send"],
];

foreach ($publicSubjects as $subjectName => $actions) {
    $acl->addSubject(new Subject($subjectName), $actions);
}

// Grant access to public areas to both users and guests
foreach ($operations as $operation){
    foreach ($publicSubjects as $subject => $actions) {
        $acl->allow($operation->getName(), $subject, "");
    }
}

// Grant access to private area to operation Users
foreach ($privateSubjects as $subject => $actions) {
    foreach ($actions as $action) {
        $acl->allow("Users", $subject, $action);
    }
}
```

### Properties

```php
protected mixed $access         
```

Access

<<<<<<< HEAD
public **__construct** ()
=======
```php
protected mixed $accessList
```
>>>>>>> a55420fe

Access List

<<<<<<< HEAD
public **addOperation** (*OperationInterface* | *string* $operation, [*array* | *string* $accessInherits])

Adds a operation to the ACL list. Second parameter allows inheriting access data from other existing operation Example:
=======
```php
protected mixed $activeFunction
```

Returns latest function used to acquire access

```php
protected int $activeFunctionCustomArgumentsCount = 0
```

`Returns number of additional arguments(excluding role and resource) for active function
>>>>>>> a55420fe

```php
protected string|null $activeKey  
```

Returns latest key used to acquire access

```php
protected mixed $func         
```

Function List

```php
protected mixed $noArgumentsDefaultAction = Acl::DENY         
```

<<<<<<< HEAD
public **addInherit** (*mixed* $operationName, *mixed* $operationToInherit)
=======
Default action for no arguments is allow

```php
protected mixed $operations         
```
>>>>>>> a55420fe

Operations

<<<<<<< HEAD
public **isOperation** (*mixed* $operationName)
=======
```php
protected mixed $operationInherits         
```

Operation Inherits

```php
protected mixed $operationsNames         
```
>>>>>>> a55420fe

Operations Names

```php
protected mixed $subjects         
```

Subjects

```php
protected mixed $subjectsNames         
```

Subject Names

### Methods

Returns latest function used to acquire access

```php
public function getActiveFunction(): mixed
```

<<<<<<< HEAD
public **isSubject** (*mixed* $subjectName)
=======
* * *

Returns number of additional arguments(excluding role and resource) for active function

```php
public function getActiveFunctionCustomArgumentsCount(): int
```
>>>>>>> a55420fe

* * *

Returns latest key used to acquire access

```php
public function getActiveKey():? string
```

public **addSubject** ([Phalcon\Acl\Subject](Phalcon_Acl_Subject) | *string* $subjectValue, *array* | *string* $accessList)

<<<<<<< HEAD
Adds a subject to the ACL list Access names can be a particular action, by example search, update, delete, etc or a list of them Example:
=======
Inherit from an existing operation

```php
public function addInherit(string $operationName, mixed $operationToInherits): bool
```

```php
$acl->addOperation("administrator", "consultant");
$acl->addOperation("administrator", ["consultant", "consultant2"]);
```

* * *

Adds a operation to the ACL list. Second parameter allows inheriting access data from other existing operation
>>>>>>> a55420fe

```php
public function addOperation(
    Phalcon\Acl\OperationInterface|string|array $operation, 
    string $accessInherits = null
): bool
```

```php $acl->addOperation( new Phalcon\Acl\Operation("administrator"), "consultant" );

$acl->addOperation("administrator", "consultant"); $acl->addOperation("administrator", ["consultant", "consultant2"]);

    <hr/>
    
    
    Adds a subject to the ACL list
    
    ```php
    public function addSubject(
        Phalcon\Acl\SubjectInterface|string $subjectValue, 
        array|string $accessList
    ): bool
    

```php
// Add a subject to the the list allowing access to an action
$acl->addSubject(
    new Phalcon\Acl\Subject("customers"),
    "search"
);

$acl->addSubject("customers", "search");

// Add a subject  with an access list
$acl->addSubject(
    new Phalcon\Acl\Subject("customers"),
    [
        "create",
        "search",
    ]
);

$acl->addSubject(
    "customers",
    [
        "create",
        "search",
    ]
);
```

<<<<<<< HEAD
public **addSubjectAccess** (*mixed* $subjectName, *array* | *string* $accessList)

Adds access to subjects

public **dropSubjectAccess** (*mixed* $subjectName, *array* | *string* $accessList)

Removes an access from a subject

protected **_allowOrDeny** (*mixed* $operationName, *mixed* $subjectName, *mixed* $access, *mixed* $action, [*mixed* $func])

Checks if a operation has access to a subject

public **allow** (*mixed* $operationName, *mixed* $subjectName, *mixed* $access, [*mixed* $func])

Allow access to a operation on a subject You can use '*' as wildcard Example:
=======
* * *

Adds access to subjects

```php
public function addSubjectAccess(string $subjectName, array|string $accessList): bool
```

* * *

Allow access to a operation on a subject

```php
public function allow( string $operationName, string $subjectName, mixed $access [, mixed $func = null] )
```
>>>>>>> a55420fe

```php
// Allow access to guests to search on customers
$acl->allow("guests", "customers", "search");

// Allow access to guests to search or create on customers
$acl->allow("guests", "customers", ["search", "create"]);

// Allow access to any operation to browse on products
$acl->allow("", "products", "browse");

// Allow access to any operation to browse on any subject
$acl->allow("", "", "browse");
```

<<<<<<< HEAD
public **deny** (*mixed* $operationName, *mixed* $subjectName, *mixed* $access, [*mixed* $func])

Deny access to a operation on a subject You can use '*' as wildcard Example:

=======
* * *

Deny access to a operation on a subject

```php
public function deny( string $operationName, string $subjectName, mixed $access [, mixed $func = null] )
```

>>>>>>> a55420fe
```php
// Deny access to guests to search on customers
$acl->deny("guests", "customers", "search");

// Deny access to guests to search or create on customers
$acl->deny("guests", "customers", ["search", "create"]);

// Deny access to any operation to browse on products
$acl->deny("", "products", "browse");

// Deny access to any operation to browse on any subject
$acl->deny("", "", "browse");
```

<<<<<<< HEAD
public **isAllowed** (*OperationInterface* | *OperationAware* | *string* $operationName, *SubjectInterface* | *SubjectAware* | *string* $subjectName, *mixed* $access, [*array* $parameters])

Check whether a operation is allowed to access an action from a subject
=======
* * *

Removes an access from a subject
>>>>>>> a55420fe

```php
public function dropSubjectAccess( string $subjectName, array|string $accessList )
```

public **setNoArgumentsDefaultAction** (*mixed* $defaultAccess)

<<<<<<< HEAD
Sets the default access level (Phalcon\Acl::ALLOW or Phalcon\Acl::DENY) for no arguments provided in isAllowed action if there exists func for accessKey

public **getNoArgumentsDefaultAction** ()

Returns the default ACL access level for no arguments provided in isAllowed action if there exists func for accessKey

public **getOperations** ()

Return an array with every operation registered in the list

public **getSubjects** ()

Return an array with every subject registered in the list

public **getActiveOperation** () inherited from [Phalcon\Acl\Adapter](Phalcon_Acl_Adapter)

Operation which the list is checking if it's allowed to certain subject/access

public **getActiveSubject** () inherited from [Phalcon\Acl\Adapter](Phalcon_Acl_Adapter)

Subject which the list is checking if some operation can access it

public **getActiveAccess** () inherited from [Phalcon\Acl\Adapter](Phalcon_Acl_Adapter)

Active access which the list is checking if some operation can access it

public **setEventsManager** ([Phalcon\Events\ManagerInterface](Phalcon_Events_ManagerInterface) $eventsManager) inherited from [Phalcon\Acl\Adapter](Phalcon_Acl_Adapter)
=======
Returns the default ACL access level for no arguments provided in `isAllowed()` action if there exists func for accessKey

```php
public function getNoArgumentsDefaultAction(): int {}
```

* * *

Return an array with every operation registered in the list

```php
public function getOperations(): Phalcon\Acl\OperationInterface[]
```

* * *

Return an array with every subject registered in the list

```php
public function getSubjects(): [Phalcon\Acl\SubjectInterface](Phalcon_Acl_SubjectInterface)[]
```

* * *

Check whether a operation is allowed to access an action from a subject

```php
public function isAllowed(
    Phalcon\Acl\OperationInterface|Phalcon\Acl\OperationAware|string $operationName, 
    Phalcon\Acl\SubjectInterface|Phalcon\Acl\SubjectAware|string $subjectName, 
    string $access, 
    array $parameters = null
): bool
```

```php
// Does andres have access to the customers subject to create?
$acl->isAllowed("andres", "Products", "create");
>>>>>>> a55420fe

// Do guests have access to any subject to edit?
$acl->isAllowed("guests", "", "edit");
```

<<<<<<< HEAD
public **getEventsManager** () inherited from [Phalcon\Acl\Adapter](Phalcon_Acl_Adapter)

Returns the internal event manager

public **setDefaultAction** (*mixed* $defaultAccess) inherited from [Phalcon\Acl\Adapter](Phalcon_Acl_Adapter)

Sets the default access level (Phalcon\Acl::ALLOW or Phalcon\Acl::DENY)

public **getDefaultAction** () inherited from [Phalcon\Acl\Adapter](Phalcon_Acl_Adapter)
=======
* * *

Check whether operation exist in the operations list

```php
public function isOperation(string $operationName): bool 
```

* * *

Check whether subject exist in the subjects list

```php
public function isSubject(string $subjectName): bool
```

* * *

Sets the default access level (`Phalcon\Acl::ALLOW` or `Phalcon\Acl::DENY`) for no arguments provided in `isAllowed()` action if a `func` exists for `accessKey`

```php
public function setNoArgumentsDefaultAction(int $defaultAccess)
```
>>>>>>> a55420fe

* * *<|MERGE_RESOLUTION|>--- conflicted
+++ resolved
@@ -10,11 +10,7 @@
 
 | Extends | [Phalcon\Acl\Adapter](Phalcon_Acl_Adapter) | | Implements | [Phalcon\Events\EventsAwareInterface](Phalcon_Events_EventsAwareInterface), [Phalcon\Acl\AdapterInterface](Phalcon_Acl_AdapterInterface) |
 
-<<<<<<< HEAD
-<a href="https://github.com/phalcon/cphalcon/tree/v4.0.0/phalcon/acl/adapter/memory.zep" class="btn btn-default btn-sm">Source on GitHub</a>
-=======
 ### Description
->>>>>>> a55420fe
 
 Manages ACL lists in memory
 
@@ -90,21 +86,12 @@
 
 Access
 
-<<<<<<< HEAD
-public **__construct** ()
-=======
 ```php
 protected mixed $accessList
 ```
->>>>>>> a55420fe
 
 Access List
 
-<<<<<<< HEAD
-public **addOperation** (*OperationInterface* | *string* $operation, [*array* | *string* $accessInherits])
-
-Adds a operation to the ACL list. Second parameter allows inheriting access data from other existing operation Example:
-=======
 ```php
 protected mixed $activeFunction
 ```
@@ -116,7 +103,6 @@
 ```
 
 `Returns number of additional arguments(excluding role and resource) for active function
->>>>>>> a55420fe
 
 ```php
 protected string|null $activeKey  
@@ -134,21 +120,14 @@
 protected mixed $noArgumentsDefaultAction = Acl::DENY         
 ```
 
-<<<<<<< HEAD
-public **addInherit** (*mixed* $operationName, *mixed* $operationToInherit)
-=======
 Default action for no arguments is allow
 
 ```php
 protected mixed $operations         
 ```
->>>>>>> a55420fe
 
 Operations
 
-<<<<<<< HEAD
-public **isOperation** (*mixed* $operationName)
-=======
 ```php
 protected mixed $operationInherits         
 ```
@@ -158,7 +137,6 @@
 ```php
 protected mixed $operationsNames         
 ```
->>>>>>> a55420fe
 
 Operations Names
 
@@ -182,9 +160,6 @@
 public function getActiveFunction(): mixed
 ```
 
-<<<<<<< HEAD
-public **isSubject** (*mixed* $subjectName)
-=======
 * * *
 
 Returns number of additional arguments(excluding role and resource) for active function
@@ -192,7 +167,6 @@
 ```php
 public function getActiveFunctionCustomArgumentsCount(): int
 ```
->>>>>>> a55420fe
 
 * * *
 
@@ -202,11 +176,8 @@
 public function getActiveKey():? string
 ```
 
-public **addSubject** ([Phalcon\Acl\Subject](Phalcon_Acl_Subject) | *string* $subjectValue, *array* | *string* $accessList)
-
-<<<<<<< HEAD
-Adds a subject to the ACL list Access names can be a particular action, by example search, update, delete, etc or a list of them Example:
-=======
+* * *
+
 Inherit from an existing operation
 
 ```php
@@ -221,7 +192,6 @@
 * * *
 
 Adds a operation to the ACL list. Second parameter allows inheriting access data from other existing operation
->>>>>>> a55420fe
 
 ```php
 public function addOperation(
@@ -273,27 +243,10 @@
 );
 ```
 
-<<<<<<< HEAD
-public **addSubjectAccess** (*mixed* $subjectName, *array* | *string* $accessList)
+* * *
 
 Adds access to subjects
 
-public **dropSubjectAccess** (*mixed* $subjectName, *array* | *string* $accessList)
-
-Removes an access from a subject
-
-protected **_allowOrDeny** (*mixed* $operationName, *mixed* $subjectName, *mixed* $access, *mixed* $action, [*mixed* $func])
-
-Checks if a operation has access to a subject
-
-public **allow** (*mixed* $operationName, *mixed* $subjectName, *mixed* $access, [*mixed* $func])
-
-Allow access to a operation on a subject You can use '*' as wildcard Example:
-=======
-* * *
-
-Adds access to subjects
-
 ```php
 public function addSubjectAccess(string $subjectName, array|string $accessList): bool
 ```
@@ -305,7 +258,6 @@
 ```php
 public function allow( string $operationName, string $subjectName, mixed $access [, mixed $func = null] )
 ```
->>>>>>> a55420fe
 
 ```php
 // Allow access to guests to search on customers
@@ -321,12 +273,6 @@
 $acl->allow("", "", "browse");
 ```
 
-<<<<<<< HEAD
-public **deny** (*mixed* $operationName, *mixed* $subjectName, *mixed* $access, [*mixed* $func])
-
-Deny access to a operation on a subject You can use '*' as wildcard Example:
-
-=======
 * * *
 
 Deny access to a operation on a subject
@@ -335,7 +281,6 @@
 public function deny( string $operationName, string $subjectName, mixed $access [, mixed $func = null] )
 ```
 
->>>>>>> a55420fe
 ```php
 // Deny access to guests to search on customers
 $acl->deny("guests", "customers", "search");
@@ -350,51 +295,16 @@
 $acl->deny("", "", "browse");
 ```
 
-<<<<<<< HEAD
-public **isAllowed** (*OperationInterface* | *OperationAware* | *string* $operationName, *SubjectInterface* | *SubjectAware* | *string* $subjectName, *mixed* $access, [*array* $parameters])
-
-Check whether a operation is allowed to access an action from a subject
-=======
 * * *
 
 Removes an access from a subject
->>>>>>> a55420fe
 
 ```php
 public function dropSubjectAccess( string $subjectName, array|string $accessList )
 ```
 
-public **setNoArgumentsDefaultAction** (*mixed* $defaultAccess)
-
-<<<<<<< HEAD
-Sets the default access level (Phalcon\Acl::ALLOW or Phalcon\Acl::DENY) for no arguments provided in isAllowed action if there exists func for accessKey
-
-public **getNoArgumentsDefaultAction** ()
-
-Returns the default ACL access level for no arguments provided in isAllowed action if there exists func for accessKey
-
-public **getOperations** ()
-
-Return an array with every operation registered in the list
-
-public **getSubjects** ()
-
-Return an array with every subject registered in the list
-
-public **getActiveOperation** () inherited from [Phalcon\Acl\Adapter](Phalcon_Acl_Adapter)
-
-Operation which the list is checking if it's allowed to certain subject/access
-
-public **getActiveSubject** () inherited from [Phalcon\Acl\Adapter](Phalcon_Acl_Adapter)
-
-Subject which the list is checking if some operation can access it
-
-public **getActiveAccess** () inherited from [Phalcon\Acl\Adapter](Phalcon_Acl_Adapter)
-
-Active access which the list is checking if some operation can access it
-
-public **setEventsManager** ([Phalcon\Events\ManagerInterface](Phalcon_Events_ManagerInterface) $eventsManager) inherited from [Phalcon\Acl\Adapter](Phalcon_Acl_Adapter)
-=======
+* * *
+
 Returns the default ACL access level for no arguments provided in `isAllowed()` action if there exists func for accessKey
 
 ```php
@@ -433,23 +343,11 @@
 ```php
 // Does andres have access to the customers subject to create?
 $acl->isAllowed("andres", "Products", "create");
->>>>>>> a55420fe
 
 // Do guests have access to any subject to edit?
 $acl->isAllowed("guests", "", "edit");
 ```
 
-<<<<<<< HEAD
-public **getEventsManager** () inherited from [Phalcon\Acl\Adapter](Phalcon_Acl_Adapter)
-
-Returns the internal event manager
-
-public **setDefaultAction** (*mixed* $defaultAccess) inherited from [Phalcon\Acl\Adapter](Phalcon_Acl_Adapter)
-
-Sets the default access level (Phalcon\Acl::ALLOW or Phalcon\Acl::DENY)
-
-public **getDefaultAction** () inherited from [Phalcon\Acl\Adapter](Phalcon_Acl_Adapter)
-=======
 * * *
 
 Check whether operation exist in the operations list
@@ -473,6 +371,5 @@
 ```php
 public function setNoArgumentsDefaultAction(int $defaultAccess)
 ```
->>>>>>> a55420fe
 
 * * *