--- conflicted
+++ resolved
@@ -1,21 +1,12 @@
-<<<<<<< HEAD
-* * *
-
-layout: article language: 'tr-tr' version: '4.0' title: 'Phalcon\Queue\Beanstalk'
-
-* * *
-
-=======
 ---
 layout: article
 language: 'tr-tr'
 version: '4.0'
 title: 'Phalcon\Queue\Beanstalk'
 ---
->>>>>>> a55420fe
 # Class **Phalcon\Queue\Beanstalk**
 
-<a href="https://github.com/phalcon/cphalcon/tree/v4.0.0/phalcon/queue/beanstalk.zep" class="btn btn-default btn-sm">Source on GitHub</a>
+[Source on GitHub](https://github.com/phalcon/cphalcon/tree/v{{ page.version }}.0/phalcon/queue/beanstalk.zep)
 
 Class to access the beanstalk queue service. Partially implements the protocol version 1.2
 
