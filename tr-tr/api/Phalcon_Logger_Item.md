--- conflicted
+++ resolved
@@ -1,21 +1,12 @@
-<<<<<<< HEAD
-* * *
-
-layout: article language: 'tr-tr' version: '4.0' title: 'Phalcon\Logger\Item'
-
-* * *
-
-=======
 ---
 layout: article
 language: 'tr-tr'
 version: '4.0'
 title: 'Phalcon\Logger\Item'
 ---
->>>>>>> a55420fe
 # Class **Phalcon\Logger\Item**
 
-<a href="https://github.com/phalcon/cphalcon/tree/v4.0.0/phalcon/logger/item.zep" class="btn btn-default btn-sm">Source on GitHub</a>
+[Source on GitHub](https://github.com/phalcon/cphalcon/tree/v{{ page.version }}.0/phalcon/logger/item.zep)
 
 Represents each item in a logging transaction
 
