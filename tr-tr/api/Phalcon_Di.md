<<<<<<< HEAD
* * *

layout: article language: 'tr-tr' version: '4.0' title: 'Phalcon\Di'

* * *

=======
---
layout: article
language: 'tr-tr'
version: '4.0'
title: 'Phalcon\Di'
---
>>>>>>> a55420fe
# Class **Phalcon\Di**

*implements* [Phalcon\DiInterface](Phalcon_DiInterface), [ArrayAccess](https://php.net/manual/en/class.arrayaccess.php)

<a href="https://github.com/phalcon/cphalcon/tree/v4.0.0/phalcon/di.zep" class="btn btn-default btn-sm">Source on GitHub</a>

Phalcon\Di is a component that implements Dependency Injection/Service Location of services and it's itself a container for them.

Since Phalcon is highly decoupled, Phalcon\Di is essential to integrate the different components of the framework. The developer can also use this component to inject dependencies and manage global instances of the different classes used in the application.

Basically, this component implements the `Inversion of Control` pattern. Applying this, the objects do not receive their dependencies using setters or constructors, but requesting a service dependency injector. This reduces the overall complexity, since there is only one way to get the required dependencies within a component.

Additionally, this pattern increases testability in the code, thus making it less prone to errors.

```php
<?php

use Phalcon\Di;
use Phalcon\Http\Request;

$di = new Di();

// Using a string definition
$di->set("request", Request::class, true);

// Using an anonymous function
$di->setShared(
    "request",
    function () {
        return new Request();
    }
);

$request = $di->getRequest();

```

## Methods

public **__construct** ()

Phalcon\Di constructor

public **setInternalEventsManager** ([Phalcon\Events\ManagerInterface](Phalcon_Events_ManagerInterface) $eventsManager)

Sets the internal event manager

public **getInternalEventsManager** ()

Returns the internal event manager

public **set** (*mixed* $name, *mixed* $definition, [*mixed* $shared])

Registers a service in the services container

public **setShared** (*mixed* $name, *mixed* $definition)

Registers an "always shared" service in the services container

public **remove** (*mixed* $name)

Removes a service in the services container It also removes any shared instance created for the service

public **attempt** (*mixed* $name, *mixed* $definition, [*mixed* $shared])

Attempts to register a service in the services container Only is successful if a service hasn't been registered previously with the same name

public **setRaw** (*mixed* $name, [Phalcon\Di\ServiceInterface](Phalcon_Di_ServiceInterface) $rawDefinition)

Sets a service using a raw Phalcon\Di\Service definition

public **getRaw** (*mixed* $name)

Returns a service definition without resolving

public **getService** (*mixed* $name)

Returns a Phalcon\Di\Service instance

public **get** (*mixed* $name, [*mixed* $parameters])

Resolves the service based on its configuration

public *mixed* **getShared** (*string* $name, [*array* $parameters])

Resolves a service, the resolved service is stored in the DI, subsequent requests for this service will return the same instance

public **has** (*mixed* $name)

Check whether the DI contains a service by a name

public **wasFreshInstance** ()

Check whether the last service obtained via getShared produced a fresh instance or an existing one

public **getServices** ()

Return the services registered in the DI

public **offsetExists** (*mixed* $name)

Check if a service is registered using the array syntax

public **offsetSet** (*mixed* $name, *mixed* $definition)

Allows to register a shared service using the array syntax

```php
<?php

$di["request"] = new \Phalcon\Http\Request();

```

public **offsetGet** (*mixed* $name)

Allows to obtain a shared service using the array syntax

```php
<?php

var_dump($di["request"]);

```

public **offsetUnset** (*mixed* $name)

Removes a service from the services container using the array syntax

public **__call** (*mixed* $method, [*mixed* $arguments])

Magic method to get or set services using setters/getters

public **register** ([Phalcon\Di\ServiceProviderInterface](Phalcon_Di_ServiceProviderInterface) $provider)

Registers a service provider.

```php
<?php

use Phalcon\DiInterface;
use Phalcon\Di\ServiceProviderInterface;

class SomeServiceProvider implements ServiceProviderInterface
{
    public function register(DiInterface $di)
    {
        $di->setShared('service', function () {
            // ...
        });
    }
}

```

public static **setDefault** ([Phalcon\DiInterface](Phalcon_DiInterface) $dependencyInjector)

Set a default dependency injection container to be obtained into static methods

public static **getDefault** ()

Return the latest DI created

public static **reset** ()

Resets the internal default DI

public **loadFromYaml** (*mixed* $filePath, [*array* $callbacks])

Loads services from a yaml file.

```php
<?php

$di->loadFromYaml(
    "path/services.yaml",
    [
        "!approot" => function ($value) {
            return dirname(__DIR__) . $value;
        }
    ]
);

```

And the services can be specified in the file as:

```php
<?php

myComponent:
    className: \Acme\Components\MyComponent
    shared: true

group:
    className: \Acme\Group
    arguments:
        - type: service
          name: myComponent

user:
   className: \Acme\User

```

public **loadFromPhp** (*mixed* $filePath)

Loads services from a php config file.

```php
<?php

$di->loadFromPhp("path/services.php");

```

And the services can be specified in the file as:

```php
<?php

return [
     'myComponent' => [
         'className' => '\Acme\Components\MyComponent',
         'shared' => true,
     ],
     'group' => [
         'className' => '\Acme\Group',
         'arguments' => [
             [
                 'type' => 'service',
                 'service' => 'myComponent',
             ],
         ],
     ],
     'user' => [
         'className' => '\Acme\User',
     ],
];

```

protected **loadFromConfig** ([Phalcon\Config](Phalcon_Config) $config)

Loads services from a Config object.<|MERGE_RESOLUTION|>--- conflicted
+++ resolved
@@ -1,23 +1,14 @@
-<<<<<<< HEAD
-* * *
-
-layout: article language: 'tr-tr' version: '4.0' title: 'Phalcon\Di'
-
-* * *
-
-=======
 ---
 layout: article
 language: 'tr-tr'
 version: '4.0'
 title: 'Phalcon\Di'
 ---
->>>>>>> a55420fe
 # Class **Phalcon\Di**
 
 *implements* [Phalcon\DiInterface](Phalcon_DiInterface), [ArrayAccess](https://php.net/manual/en/class.arrayaccess.php)
 
-<a href="https://github.com/phalcon/cphalcon/tree/v4.0.0/phalcon/di.zep" class="btn btn-default btn-sm">Source on GitHub</a>
+[Source on GitHub](https://github.com/phalcon/cphalcon/tree/v{{ page.version }}.0/phalcon/di.zep)
 
 Phalcon\Di is a component that implements Dependency Injection/Service Location of services and it's itself a container for them.
 
