--- conflicted
+++ resolved
@@ -1,23 +1,14 @@
-<<<<<<< HEAD
-* * *
-
-layout: article language: 'es-es' version: '4.0' title: 'Phalcon\Escaper'
-
-* * *
-
-=======
 ---
 layout: article
 language: 'es-es'
 version: '4.0'
 title: 'Phalcon\Escaper'
 ---
->>>>>>> a55420fe
 # Class **Phalcon\Escaper**
 
 *implements* [Phalcon\EscaperInterface](Phalcon_EscaperInterface)
 
-<a href="https://github.com/phalcon/cphalcon/tree/v4.0.0/phalcon/escaper.zep" class="btn btn-default btn-sm">Código fuente en GitHub</a>
+[Código fuente en GitHub](https://github.com/phalcon/cphalcon/tree/v{{ page.version }}.0/phalcon/escaper.zep)
 
 Escapa diferentes tipos de textos haciéndolos seguros. Mediante el uso de este componente puede prevenir ataques XSS.
 
