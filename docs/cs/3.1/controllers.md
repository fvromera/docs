<div class='article-menu'>
  <ul>
    <li>
      <a href="#overview">Přehled</a> <ul>
        <li>
          <a href="#using">Použití controllerů / řadičů</a>
        </li>
        <li>
          <a href="#dispatch-loop">Dispatch Loop</a>
        </li>
        <li>
          <a href="#initializing">Inicializace controllerů</a>
        </li>
        <li>
          <a href="#injecting-services">Aplikace služeb</a>
        </li>
        <li>
          <a href="#request-response">Požadavek a odpověď</a>
        </li>
        <li>
          <a href="#session-data">Relační data (session)</a>
        </li>
        <li>
          <a href="#services">Používání služeb jako controllerů</a>
        </li>
        <li>
          <a href="#events">Události v controllerech</a>
        </li>
      </ul>
    </li>
  </ul>
</div>

<a name='overview'></a>

# Přehled

<a name='using'></a>

## Použití controllerů / řadičů

Akce jsou metody v controllerech, které zpracovávají požadavky. Ve výchozím nastavení jsou všechny veřejné metody mapované jako akce na controllerech a přístupné pomocí URL adresy. Akce jsou zodpovědné za interpretaci požadavku a vytvoření odpovědi. Odpovědi jsou obvykle ve formě vykreslených šablon, ale existují i jiné způsoby, jak vytvořit odpovědi.

Například při přístupu k URL, jako je: `http://localhost/blog/posts/show/2015/the-post-title` Phalcon ve výchozím nastavení rozloží každou část takto:

<<<<<<< HEAD
| Description         | Slug           |
=======
| Popis               | Slug           |
>>>>>>> 72ddd7b1
| ------------------- | -------------- |
| **Phalcon adresář** | blog           |
| **Controller**      | posts          |
| **Akce**            | show           |
| **Parametr**        | 2015           |
| **Parametr**        | the-post-title |

In this case, the `PostsController` will handle this request. There is no a special location to put controllers in an application, they could be loaded using `Phalcon\Loader`, so you're free to organize your controllers as you need.

Controllers must have the suffix `Controller` while actions the suffix `Action`. A sample of a controller is as follows:

```php
<?php

use Phalcon\Mvc\Controller;

class PostsController extends Controller
{
    public function indexAction()
    {

    }

    public function showAction($year, $postTitle)
    {

    }
}
```

Další parametry URI jsou definovány jako parametry akce, které mohou být snadno přístupné pomocí lokální proměnné. Controller může libovolně rozšířit třídu `Phalcon\Mvc\Controller`. Tímto způsobem může mít Controller snadný přístup k aplikačním službám.

Parametry bez výchozí hodnoty jsou zpracovány podle potřeby. Nastavení hodnot pro parametry se provádí obvykle v PHP:

```php
<?php

use Phalcon\Mvc\Controller;

class PostsController extends Controller
{
    public function indexAction()
    {

    }

    public function showAction($year = 2015, $postTitle = 'some default title')
    {

    }
}
```

Parametry jsou přiřazeny ve stejném pořadí, jak byly předány v požadavku. Můžete získat libovolný parametr z názvu následujícím způsobem:

```php
<?php

use Phalcon\Mvc\Controller;

class PostsController extends Controller
{
    public function indexAction()
    {

    }

    public function showAction()
    {
        $year      = $this->dispatcher->getParam('year');
        $postTitle = $this->dispatcher->getParam('postTitle');
    }
}
```

<a name='dispatch-loop'></a>

## Dispatch Loop

"dispatch loop" bude spuštěn v rámci dispečeru pokud nejsou provedeny žádné další akce. V předchozím příkladu byla provedena pouze jedna akce. V následujícím příkladu můžeme vidět, jak metoda `forward()` může poskytnout "flow of operation" v "dispatch loop", a to předáním jinému controlleru / akci.

```php
<?php

use Phalcon\Mvc\Controller;

class PostsController extends Controller
{
    public function indexAction()
    {

    }

    public function showAction($year, $postTitle)
    {
        $this->flash->error(
            "You don't have permission to access this area"
        );

        // Forward flow to another action
        $this->dispatcher->forward(
            [
                'controller' => 'users',
                'action'     => 'signin',
            ]
        );
    }
}
```

If users don't have permission to access a certain action then they will be forwarded to the `signin` action in the `UsersController`.

```php
<?php

use Phalcon\Mvc\Controller;

class UsersController extends Controller
{
    public function indexAction()
    {

    }

    public function signinAction()
    {

    }
}
```

There is no limit on the `forwards` you can have in your application, so long as they do not result in circular references, at which point your application will halt. Pokud neexistují žádné další akce, které by měly být odeslány, dispečer automaticky vyvolá vrstvu zobrazení MVC, která je spravována například: `Phalcon\Mvc\View`.

<a name='initializing'></a>

## Inicializace controllerů

`Phalcon\Mvc\Controller` nabízí metodu `initialize()`, která bude vykonána jako první, před provedením jakékoli akce v controlleru. Použití metody `__construct()` se nedoporučuje.

```php
<?php

use Phalcon\Mvc\Controller;

class PostsController extends Controller
{
    public $settings;

    public function initialize()
    {
        $this->settings = [
            'mySetting' => 'value',
        ];
    }

    public function saveAction()
    {
        if ($this->settings['mySetting'] === 'value') {
            // ...
        }
    }
}
```

<h5 class='alert alert-warning'>The `initialize()` method is only called if the `beforeExecuteRoute` event is executed with success. This avoid that application logic in the initializer cannot be executed without authorization.</h5>

Pokud chcete provést některé inicializace logiky hned, jak je vytvořen objekt controlleru můžete implementovat metodu `onConstruct()`:

```php
<?php

use Phalcon\Mvc\Controller;

class PostsController extends Controller
{
    public function onConstruct()
    {
        // ...
    }
}
```

<h5 class='alert alert-warning'>Be aware that `onConstruct()` method is executed even if the action to be executed doesn't exist in the controller or the user does not have access to it (according to custom control access provided by the developer).</h5>

<a name='injecting-services'></a>

## Aplikace služeb

Pokud controller rozšiřuje třídu `Phalcon\Mvc\Controller` tak máme snadný přístup do kontejneru služeb v aplikaci. Například, pokud jsme zaregistrovali službu jako následující příklad:

```php
<?php

use Phalcon\Di;

$di = new Di();

$di->set(
    'storage',
    function () {
        return new Storage(
            '/some/directory'
        );
    },
    true
);
```

Poté můžeme přístupovat ke službě několika způsoby:

```php
<?php

use Phalcon\Mvc\Controller;

class FilesController extends Controller
{
    public function saveAction()
    {
        // Injecting the service by just accessing the property with the same name
        $this->storage->save('/some/file');

        // Accessing the service from the DI
        $this->di->get('storage')->save('/some/file');

        // Another way to access the service using the magic getter
        $this->di->getStorage()->save('/some/file');

        // Another way to access the service using the magic getter
        $this->getDi()->getStorage()->save('/some/file');

        // Using the array-syntax
        $this->di['storage']->save('/some/file');
    }
}
```

If you're using Phalcon as a full-stack framework, you can read the services provided [by default](/[[language]]/[[version]]/di) in the framework.

<a name='request-response'></a>

## Požadavek a odpověď

Za předpokladu, že framework poskytuje sadu předem registrovaných služeb. Vysvětlíme si, jak pracovat s prostředím HTTP. The `request` service contains an instance of `Phalcon\Http\Request` and the `response` contains a `Phalcon\Http\Response` representing what is going to be sent back to the client.

```php
<?php

use Phalcon\Mvc\Controller;

class PostsController extends Controller
{
    public function indexAction()
    {

    }

    public function saveAction()
    {
        // Check if request has made with POST
        if ($this->request->isPost()) {
            // Access POST data
            $customerName = $this->request->getPost('name');
            $customerBorn = $this->request->getPost('born');
        }
    }
}
```

Objekt odpovědi se nepoužívá obvykle přímo, ale je proveden před spuštění akce, někdy - jako v případě `afterDispatch` - to může být užitečné pro přímý přístup k odpovědi:

```php
<?php

use Phalcon\Mvc\Controller;

class PostsController extends Controller
{
    public function indexAction()
    {

    }

    public function notFoundAction()
    {
        // Send a HTTP 404 response header
        $this->response->setStatusCode(404, 'Not Found');
    }
}
```

Learn more about the HTTP environment in their dedicated articles [request](/[[language]]/[[version]]/request) and [response](/[[language]]/[[version]]/response).

<a name='session-data'></a>

## Relační data (session)

Relace nám pomáhají udržovat data mezi požadavky. Můžete přistupovat k objektu `Phalcon\Session\Bag` z libovolnému controlleru za účelem zapouzdření dat:

```php
<?php

use Phalcon\Mvc\Controller;

class UserController extends Controller
{
    public function indexAction()
    {
        $this->persistent->name = 'Michael';
    }

    public function welcomeAction()
    {
        echo 'Welcome, ', $this->persistent->name;
    }
}
```

<a name='services'></a>

## Používání služeb jako controllerů

Služby mohou jednat jako controllery, třídy controlleru jsou vždy požadovány z kontejneru služeb. Každá jiná třida registrovaná se správným názvem může jednoduše nahradit controller:

```php
<?php

// Register a controller as a service
$di->set(
    'IndexController',
    function () {
        $component = new Component();

        return $component;
    }
);

// Register a namespaced controller as a service
$di->set(
    'Backend\Controllers\IndexController',
    function () {
        $component = new Component();

        return $component;
    }
);
```

<a name='using'></a>

0## Události v controllerech

Controllery automaticky působí jako listenery pro události z [dispečeru](/en/[[versopm]]/dispatcher), implementační metody s těmito názvy eventů umožňují implementovat hooky před nebo po provedení akcí:

```php
<?php

use Phalcon\Mvc\Controller;

class PostsController extends Controller
{
    public function beforeExecuteRoute($dispatcher)
    {
        // This is executed before every found action
        if ($dispatcher->getActionName() === 'save') {
            $this->flash->error(
                "You don't have permission to save posts"
            );

            $this->dispatcher->forward(
                [
                    'controller' => 'home',
                    'action'     => 'index',
                ]
            );

            return false;
        }
    }

    public function afterExecuteRoute($dispatcher)
    {
        // Executed after every found action
    }
}
```<|MERGE_RESOLUTION|>--- conflicted
+++ resolved
@@ -43,11 +43,7 @@
 
 Například při přístupu k URL, jako je: `http://localhost/blog/posts/show/2015/the-post-title` Phalcon ve výchozím nastavení rozloží každou část takto:
 
-<<<<<<< HEAD
-| Description         | Slug           |
-=======
 | Popis               | Slug           |
->>>>>>> 72ddd7b1
 | ------------------- | -------------- |
 | **Phalcon adresář** | blog           |
 | **Controller**      | posts          |
