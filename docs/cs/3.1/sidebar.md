--- conflicted
+++ resolved
@@ -2,11 +2,7 @@
     - [Poznámky k vydání](/[[language]]/[[version]]/release-notes)
     - Upgrade
     - [Sponzoři](/[[language]]/[[version]]/sponsors)
-<<<<<<< HEAD
-- Contributions 
-=======
 - Přispěvovatelé 
->>>>>>> 72ddd7b1
     - [Přehled](/[[language]]/[[version]]/contributions)
     - [Pull Requests](/[[language]]/[[version]]/new-pull-request)
     - [NFR](/[[language]]/[[version]]/new-feature-request)
@@ -24,11 +20,7 @@
     - [Phalcon Box (Vagrant)](/[[language]]/[[version]]/environments-vagrant)
 - Vývojářské nástroje 
     - [Instalace](/[[language]]/[[version]]/devtools-installation)
-<<<<<<< HEAD
-    - [Usage](/[[language]]/[[version]]/devtools-usage)
-=======
     - [Použití](/[[language]]/[[version]]/devtools-usage)
->>>>>>> 72ddd7b1
     - [Debug](/[[language]]/[[version]]/debug)
 - Core 
     - Aplikace 
@@ -50,11 +42,7 @@
     - [Layer](/[[language]]/[[version]]/db-layer)
     - [PHQL](/[[language]]/[[version]]/db-phql)
     - [ODM](/[[language]]/[[version]]/db-odm)
-<<<<<<< HEAD
-    - [Models](/[[language]]/[[version]]/db-models) 
-=======
     - [Modely](/[[language]]/[[version]]/db-models) 
->>>>>>> 72ddd7b1
         - [Pokročilé](/[[language]]/[[version]]/db-models-advanced)
         - [Chování (Behaviors)](/[[language]]/[[version]]/db-models-behaviors)
         - [Cache](/[[language]]/[[version]]/db-models-cache)
@@ -76,11 +64,7 @@
 - Aplikační logika 
     - [Access Controler Lists (ACL)](/[[language]]/[[version]]/acl)
     - [Anotace](/[[language]]/[[version]]/annotations)
-<<<<<<< HEAD
-    - [Controllers](/[[language]]/[[version]]/controllers)
-=======
     - [Controller](/[[language]]/[[version]]/controllers)
->>>>>>> 72ddd7b1
     - [Dispatcher](/[[language]]/[[version]]/dispatcher)
     - [Event Manager](/[[language]]/[[version]]/events)
     - [Filters](/[[language]]/[[version]]/filter)
