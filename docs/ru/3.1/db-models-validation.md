--- conflicted
+++ resolved
@@ -129,11 +129,7 @@
 
 `Phalcon\Mvc\Model` can generate the following types of validation messages:
 
-<<<<<<< HEAD
-| Type                   | Описание                                                                                                                                         |
-=======
 | Тип                    | Описание                                                                                                                                         |
->>>>>>> 72ddd7b1
 | ---------------------- | ------------------------------------------------------------------------------------------------------------------------------------------------ |
 | `PresenceOf`           | Генерируется, когда поле с атрибутом non-null в базе данных пытается вставить/обновить null значение                                             |
 | `ConstraintViolation`  | Генерируется, когда поле, являющееся частью виртуального внешнего ключа, пытается вставить/обновить значение, не существующее в указанной модели |
