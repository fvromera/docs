<div class='article-menu'>
  <ul>
    <li>
      <a href="#overview">Кэширование в ORM</a> <ul>
        <li>
          <a href="#caching-resultsets">Кэширование наборов данных</a>
        </li>
        <li>
          <a href="#forcing-cache">Форсирование кэша</a>
        </li>
        <li>
          <a href="#caching-phql-queries">Кэширование PHQL запросов</a>
        </li>
        <li>
          <a href="#reusable-related-records">Многократное использование связанных записей</a>
        </li>
        <li>
          <a href="#caching-related-records">Кэширование связанных записей</a>
        </li>
        <li>
          <a href="#caching-related-records-recursively">Рекурсивное кэшировоние связанных записей</a>
        </li>
        <li>
          <a href="#caching-based-on-conditions">Кэширование на основе условий</a>
        </li>
        <li>
          <a href="#caching-phql-execution-plan">Кэширования плана выполнения PHQL</a>
        </li>
      </ul>
    </li>
  </ul>
</div>

<a name='orm-caching'></a>

# Кэширование в ORM

Every application is different. In most applications though, there is data that changes infrequently. One of the most common bottlenecks in terms of performance, is accessing a database. This is due to the complex connection/communication processes that PHP perform with each request to obtain data from the database. Therefore, if we want to achieve good performance, we need to add some layers of caching where the application requires it.

This chapter explains the potential areas where it is possible to implement caching to improve performance. Phalcon gives developers the tools they need to implement cashing where their application needs it.

<a name='caching-resultsets'></a>

## Кэширование наборов данных

A well established technique to avoid continuously accessing the database, is to cache resultsets that don't change frequently, using a system with faster access (usually memory).

When `Phalcon\Mvc\Model` requires a service to cache resultsets, it will request it from the Dependency Injection Container. The service name is called `modelsCache`. Phalcon offers a [cache](/[[language]]/[[version]]/cache) component that can store any kind of data. We will now see how we can integrate it with our Models.

First, we will need to register the cache component as a service in the DI container.

```php
<?php

use Phalcon\Cache\Frontend\Data as FrontendData;
use Phalcon\Cache\Backend\Memcache as BackendMemcache;

// Set the models cache service
$di->set(
    'modelsCache',
    function () {
        // Cache data for one day (default setting)
        $frontCache = new FrontendData(
            [
                'lifetime' => 86400,
            ]
        );

        // Memcached connection settings
        $cache = new BackendMemcache(
            $frontCache,
            [
                'host' => 'localhost',
                'port' => '11211',
            ]
        );

        return $cache;
    }
);
```

Phalcon offers complete control in creating and customizing the cache component before registering it as a service in the DI container. Once the cache component is properly set up, resultsets can be cached as follows:

```php
<?php

// Get products without caching
$products = Products::find();

// Just cache the resultset. The cache will expire in 1 hour (3600 seconds)
$products = Products::find(
    [
        'cache' => [
            'key' => 'my-cache',
        ],
    ]
);

// Cache the resultset for only for 5 minutes
$products = Products::find(
    [
        'cache' => [
            'key'      => 'my-cache',
            'lifetime' => 300,
        ],
    ]
);

// Use the 'cache' service from the DI instead of 'modelsCache'
$products = Products::find(
    [
        'cache' => [
            'key'     => 'my-cache',
            'service' => 'cache',
        ],
    ]
);
```

Caching could also be applied to resultsets generated using relationships:

```php
<?php

// Query some post
$post = Post::findFirst();

// Get comments related to a post, also cache it
$comments = $post->getComments(
    [
        'cache' => [
            'key' => 'my-key',
        ],
    ]
);

// Get comments related to a post, setting lifetime
$comments = $post->getComments(
    [
        'cache' => [
            'key'      => 'my-key',
            'lifetime' => 3600,
        ],
    ]
);
```

When a cached resultset needs to be invalidated, you can simply delete it from the cache using the key specified as seen above.

Which resultset to cache and for how long is up to the developer, after having evaluated the needs of the application. Resultsets that change frequently should not be cached, since the cache results will be invalidated quickly. Additionally caching resultsets consumes processing cycles, therefore the cache that was intended to speed up the application actually slows it down. Resultsets that do not change frequently should be cached to minimize the database interactions. The decision on where to use caching and for how long is dictated by the application needs.

<a name='forcing-cache'></a>

## Форсирование кэша

Earlier we saw how `Phalcon\Mvc\Model` integrates with the caching component provided by the framework. To make a record/resultset cacheable we pass the key `cache` in the array of parameters:

```php
<?php

// Cache the resultset for only for 5 minutes
$products = Products::find(
    [
        'cache' => [
            'key'      => 'my-cache',
            'lifetime' => 300,
        ],
    ]
);
```

This gives us the freedom to cache specific queries, however if we want to cache globally every query performed over the model, we can override the `find()`/`findFirst()` methods to force every query to be cached:

```php
<?php

use Phalcon\Mvc\Model;

class Robots extends Model
{
    /**
     * Implement a method that returns a string key based
     * on the query parameters
     */
    protected static function _createKey($parameters)
    {
        $uniqueKey = [];

        foreach ($parameters as $key => $value) {
            if (is_scalar($value)) {
                $uniqueKey[] = $key . ':' . $value;
            } elseif (is_array($value)) {
                $uniqueKey[] = $key . ':[' . self::_createKey($value) . ']';
            }
        }

        return join(',', $uniqueKey);
    }

    public static function find($parameters = null)
    {
        // Convert the parameters to an array
        if (!is_array($parameters)) {
            $parameters = [$parameters];
        }

        // Check if a cache key wasn't passed
        // and create the cache parameters
        if (!isset($parameters['cache'])) {
            $parameters['cache'] = [
                'key'      => self::_createKey($parameters),
                'lifetime' => 300,
            ];
        }

        return parent::find($parameters);
    }

    public static function findFirst($parameters = null)
    {
        // ...
    }
}
```

Доступ к базе данных в несколько раз медленнее, чем вычисление ключа кэша. Вы вольны в реализации стратегии генерации ключа, которая лучше подходит для ваших задач. Следует отметить, что хороший ключ позволяет избежать конфликтов, насколько это возможно, это означает, что разные ключи возвращают при поиске независимые наборы записей.

Это дает вам полный контроль над тем, как кэши должны быть реализованы для каждой модели, эта стратегия может быть общей для нескольких моделей, которую можно вынести в отдельный базовый класс для всех подобных классов:

```php
<?php

use Phalcon\Mvc\Model;

class CacheableModel extends Model
{
    protected static function _createKey($parameters)
    {
        // ... Создание ключа кэша на основе параметров
    }

    public static function find($parameters = null)
    {
        // ... Некоторая произвольная стратегия кэширования
    }

    public static function findFirst($parameters = null)
    {
        // ... Некоторая произвольная стратегия кэширования
    }
}
```

Затем используйте этот класс в качестве базового класса для каждой модели `Cacheable`:

```php
<?php

class Robots extends CacheableModel
{

}
```

<a name='caching-phql-queries'></a>

## Кэширование PHQL запросов

Regardless of the syntax we used to create them, all queries in the ORM are handled internally using PHQL. This language gives you much more freedom to create all kinds of queries. Of course these queries can be cached:

```php
<?php

$phql = 'SELECT * FROM Cars WHERE name = :name:';

$query = $this->modelsManager->createQuery($phql);

$query->cache(
    [
        'key'      => 'cars-by-name',
        'lifetime' => 300,
    ]
);

$cars = $query->execute(
    [
        'name' => 'Audi',
    ]
);
```

<a name='reusable-related-records'></a>

## Многократное использование связанных записей

Some models may have relationships with other models. This allows us to easily check the records that relate to instances in memory:

```php
<?php

// Get some invoice
$invoice = Invoices::findFirst();

// Get the customer related to the invoice
$customer = $invoice->customer;

// Print his/her name
echo $customer->name, "\n";
```

This example is very simple, a customer is queried and can be used as required, for example, to show its name. This also applies if we retrieve a set of invoices to show customers that correspond to these invoices:

```php
<?php

// Get a set of invoices
// SELECT * FROM invoices;
$invoices = Invoices::find();

foreach ($invoices as $invoice) {
    // Get the customer related to the invoice
    // SELECT * FROM customers WHERE id = ?;
    $customer = $invoice->customer;

    // Print his/her name
    echo $customer->name, "\n";
}
```

A customer may have one or more bills so, in this example, the same customer record may be unnecessarily queried several times. To avoid this, we could mark the relationship as reusable; by doing so, we tell the ORM to automatically reuse the records from memory instead of re-querying them again and again:

```php
<?php

use Phalcon\Mvc\Model;

class Invoices extends Model
{
    public function initialize()
    {
        $this->belongsTo(
            'customers_id',
            'Customer',
            'id',
            [
                'reusable' => true,
            ]
        );
    }
}
```

Note that this type of cache works in memory only, this means that cached data are released when the request is terminated.

<a name='caching-related-records'></a>

## Кэширование связанных записей

When a related record is queried, the ORM internally builds the appropriate condition and gets the required records using `find()`/`findFirst()` in the target model according to the following table:

<<<<<<< HEAD
| Type       | Описание                                                        | Implicit Method |
=======
| Тип        | Описание                                                        | Implicit Method |
>>>>>>> 72ddd7b1
| ---------- | --------------------------------------------------------------- | --------------- |
| Belongs-To | Returns a model instance of the related record directly         | `findFirst()`   |
| Has-One    | Returns a model instance of the related record directly         | `findFirst()`   |
| Has-Many   | Returns a collection of model instances of the referenced model | `find()`        |

This means that when you get a related record you could intercept how the data is obtained by implementing the corresponding method:

```php
<?php

// Get some invoice
$invoice = Invoices::findFirst();

// Get the customer related to the invoice
$customer = $invoice->customer; // Invoices::findFirst('...');

// Same as above
$customer = $invoice->getCustomer(); // Invoices::findFirst('...');
```

Accordingly, we could replace the `findFirst()` method in the Invoices model and implement the cache we consider most appropriate:

```php
<?php

use Phalcon\Mvc\Model;

class Invoices extends Model
{
    public static function findFirst($parameters = null)
    {
        // ... Custom caching strategy
    }
}
```

<a name='caching-related-records-recursively'></a>

## Рекурсивное кэшировоние связанных записей

In this scenario, we assume that every time we query a result we also retrieve their associated records. If we store the records found together with their related entities perhaps we could reduce a bit the overhead required to obtain all entities:

```php
<?php

use Phalcon\Mvc\Model;

class Invoices extends Model
{
    protected static function _createKey($parameters)
    {
        // ... Create a cache key based on the parameters
    }

    protected static function _getCache($key)
    {
        // Returns data from a cache
    }

    protected static function _setCache($key, $results)
    {
        // Stores data in the cache
    }

    public static function find($parameters = null)
    {
        // Create a unique key
        $key = self::_createKey($parameters);

        // Check if there are data in the cache
        $results = self::_getCache($key);

        // Valid data is an object
        if (is_object($results)) {
            return $results;
        }

        $results = [];

        $invoices = parent::find($parameters);

        foreach ($invoices as $invoice) {
            // Query the related customer
            $customer = $invoice->customer;

            // Assign it to the record
            $invoice->customer = $customer;

            $results[] = $invoice;
        }

        // Store the invoices in the cache + their customers
        self::_setCache($key, $results);

        return $results;
    }

    public function initialize()
    {
        // Add relations and initialize other stuff
    }
}
```

Getting the invoices from the cache already obtains the customer data in just one hit, reducing the overall overhead of the operation. Note that this process can also be performed with PHQL following an alternative solution:

```php
<?php

use Phalcon\Mvc\Model;

class Invoices extends Model
{
    public function initialize()
    {
        // Add relations and initialize other stuff
    }

    protected static function _createKey($conditions, $params)
    {
        // ... Create a cache key based on the parameters
    }

    public function getInvoicesCustomers($conditions, $params = null)
    {
        $phql = 'SELECT Invoices.*, Customers.* FROM Invoices JOIN Customers WHERE ' . $conditions;

        $query = $this->getModelsManager()->executeQuery($phql);

        $query->cache(
            [
                'key'      => self::_createKey($conditions, $params),
                'lifetime' => 300,
            ]
        );

        return $query->execute($params);
    }

}
```

<a name='caching-based-on-conditions'></a>

## Кэширование на основе условий

In this scenario, the cache is implemented differently depending on the conditions received. We might decide that the cache backend should be determined by the primary key:

| Type          | Cache Backend |
| ------------- | ------------- |
| 1 - 10000     | mongo1        |
| 10000 - 20000 | mongo2        |
| > 20000       | mongo3        |

The easiest way to achieve this is by adding a static method to the model that chooses the right cache to be used:

```php
<?php

use Phalcon\Mvc\Model;

class Robots extends Model
{
    public static function queryCache($initial, $final)
    {
        if ($initial >= 1 && $final < 10000) {
            $service = 'mongo1';
        } elseif ($initial >= 10000 && $final <= 20000) {
            $service = 'mongo2';
        } elseif ($initial > 20000) {
            $service = 'mongo3';
        }

        return self::find(
            [
                'id >= ' . $initial . ' AND id <= ' . $final,
                'cache' => [
                    'service' => $service,
                ],
            ]
        );
    }
}
```

This approach solves the problem, however, if we want to add other parameters such orders or conditions we would have to create a more complicated method. Additionally, this method does not work if the data is obtained using related records or a `find()`/`findFirst()`:

```php
<?php

$robots = Robots::find('id < 1000');
$robots = Robots::find("id > 100 AND type = 'A'");
$robots = Robots::find("(id > 100 AND type = 'A') AND id < 2000");

$robots = Robots::find(
    [
        "(id > ?0 AND type = 'A') AND id < ?1",
        'bind'  => [100, 2000],
        'order' => 'type',
    ]
);
```

To achieve this we need to intercept the intermediate representation (IR) generated by the PHQL parser and thus customize the cache everything possible:

The first is create a custom builder, so we can generate a totally customized query:

```php
<?php

use Phalcon\Mvc\Model\Query\Builder as QueryBuilder;

class CustomQueryBuilder extends QueryBuilder
{
    public function getQuery()
    {
        $query = new CustomQuery($this->getPhql());

        $query->setDI($this->getDI());

        return $query;
    }
}
```

Instead of directly returning a `Phalcon\Mvc\Model\Query`, our custom builder returns a CustomQuery instance, this class looks like:

```php
<?php

use Phalcon\Mvc\Model\Query as ModelQuery;

class CustomQuery extends ModelQuery
{
    /**
     * The execute method is overridden
     */
    public function execute($params = null, $types = null)
    {
        // Parse the intermediate representation for the SELECT
        $ir = $this->parse();

        // Check if the query has conditions
        if (isset($ir['where'])) {
            // The fields in the conditions can have any order
            // We need to recursively check the conditions tree
            // to find the info we're looking for
            $visitor = new CustomNodeVisitor();

            // Recursively visits the nodes
            $visitor->visit($ir['where']);

            $initial = $visitor->getInitial();
            $final   = $visitor->getFinal();

            // Select the cache according to the range
            // ...

            // Check if the cache has data
            // ...
        }

        // Execute the query
        $result = $this->_executeSelect($ir, $params, $types);

        // Cache the result
        // ...

        return $result;
    }
}
```

Implementing a helper (`CustomNodeVisitor`) that recursively checks the conditions looking for fields that tell us the possible range to be used in the cache:

```php
<?php

class CustomNodeVisitor
{
    protected $_initial = 0;

    protected $_final = 25000;

    public function visit($node)
    {
        switch ($node['type']) {
            case 'binary-op':
                $left  = $this->visit($node['left']);
                $right = $this->visit($node['right']);

                if (!$left || !$right) {
                    return false;
                }

                if ($left === 'id') {
                    if ($node['op'] === '>') {
                        $this->_initial = $right;
                    }

                    if ($node['op'] === '=') {
                        $this->_initial = $right;
                    }

                    if ($node['op'] === '>=') {
                        $this->_initial = $right;
                    }

                    if ($node['op'] === '<') {
                        $this->_final = $right;
                    }

                    if ($node['op'] === '<=') {
                        $this->_final = $right;
                    }
                }

                break;

            case 'qualified':
                if ($node['name'] === 'id') {
                    return 'id';
                }

                break;

            case 'literal':
                return $node['value'];

            default:
                return false;
        }
    }

    public function getInitial()
    {
        return $this->_initial;
    }

    public function getFinal()
    {
        return $this->_final;
    }
}
```

Finally, we can replace the find method in the Robots model to use the custom classes we've created:

```php
<?php

use Phalcon\Mvc\Model;

class Robots extends Model
{
    public static function find($parameters = null)
    {
        if (!is_array($parameters)) {
            $parameters = [$parameters];
        }

        $builder = new CustomQueryBuilder($parameters);

        $builder->from(get_called_class());

        $query = $builder->getQuery();

        if (isset($parameters['bind'])) {
            return $query->execute($parameters['bind']);
        } else {
            return $query->execute();
        }
    }
}
```

<a name='caching-phql-execution-plan'></a>

## Кэширования плана выполнения PHQL

As well as most moderns database systems PHQL internally caches the execution plan, if the same statement is executed several times PHQL reuses the previously generated plan improving performance, for a developer to take better advantage of this is highly recommended build all your SQL statements passing variable parameters as bound parameters:

```php
<?php

for ($i = 1; $i <= 10; $i++) {
    $phql = 'SELECT * FROM Store\Robots WHERE id = ' . $i;

    $robots = $this->modelsManager->executeQuery($phql);

    // ...
}
```

In the above example, ten plans were generated increasing the memory usage and processing in the application. Rewriting the code to take advantage of bound parameters reduces the processing by both ORM and database system:

```php
<?php

$phql = 'SELECT * FROM Store\Robots WHERE id = ?0';

for ($i = 1; $i <= 10; $i++) {
    $robots = $this->modelsManager->executeQuery(
        $phql,
        [
            $i,
        ]
    );

    // ...
}
```

Performance can be also improved reusing the PHQL query:

```php
<?php

$phql = 'SELECT * FROM Store\Robots WHERE id = ?0';

$query = $this->modelsManager->createQuery($phql);

for ($i = 1; $i <= 10; $i++) {
    $robots = $query->execute(
        $phql,
        [
            $i,
        ]
    );

    // ...
}
```

Execution plans for queries involving [prepared statements](http://en.wikipedia.org/wiki/Prepared_statement) are also cached by most database systems reducing the overall execution time, also protecting your application against [SQL Injections](http://en.wikipedia.org/wiki/SQL_injection).<|MERGE_RESOLUTION|>--- conflicted
+++ resolved
@@ -359,11 +359,7 @@
 
 When a related record is queried, the ORM internally builds the appropriate condition and gets the required records using `find()`/`findFirst()` in the target model according to the following table:
 
-<<<<<<< HEAD
-| Type       | Описание                                                        | Implicit Method |
-=======
 | Тип        | Описание                                                        | Implicit Method |
->>>>>>> 72ddd7b1
 | ---------- | --------------------------------------------------------------- | --------------- |
 | Belongs-To | Returns a model instance of the related record directly         | `findFirst()`   |
 | Has-One    | Returns a model instance of the related record directly         | `findFirst()`   |
