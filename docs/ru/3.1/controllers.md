<div class='article-menu'>
  <ul>
    <li>
      <a href="#overview">Введение</a> <ul>
        <li>
          <a href="#using">Использование контроллеров</a>
        </li>
        <li>
          <a href="#dispatch-loop">Цикл работы</a>
        </li>
        <li>
          <a href="#initializing">Инициализация контроллеров</a>
        </li>
        <li>
          <a href="#injecting-services">Внедрение сервисов</a>
        </li>
        <li>
          <a href="#request-response">Запрос и ответ</a>
        </li>
        <li>
          <a href="#session-data">Данные сессий</a>
        </li>
        <li>
          <a href="#services">Использование сервисов как контроллеров</a>
        </li>
        <li>
          <a href="#events">События контроллеров</a>
        </li>
      </ul>
    </li>
  </ul>
</div>

<a name='overview'></a>

# Введение

<a name='using'></a>

## Использование контроллеров

Контроллеры содержат в себе ряд методов, называемых действиями (в англоязычной литературе — actions). Действия контроллеров занимаются непосредственно обработкой запросов. По умолчанию все публичные методы контролеров доступны для доступа по URL. Действия отвечают за разбор запросов (request) и создание ответов (response). Как правило, результаты работы действий используются для представлений, но так же возможно их иное использование.

Например, при обращении по ссылке: `http://localhost/blog/posts/show/2015/the-post-title` Phalcon разберёт её и получит следующие части:

| Описание                     | Часть URL-адреса |
| ---------------------------- | ---------------- |
| **Директория с приложением** | blog             |
| **Контроллер**               | posts            |
| **Действие**                 | show             |
| **Параметр**                 | 2015             |
| **Параметр**                 | the-post-title   |

Для этого случая запрос будет отправлен для обработки в контроллер `PostsController`. Для контроллеров нет какого-то специального места в приложении, они загружаются с помощью автозагрузки (например `Phalcon\Loader`), поэтому вы можете организовать их так, как вам необходимо.

Контроллеры должны иметь суффикс `Controller`, а действия, соответственно, `Action`. Пример контроллера:

```php
<?php

use Phalcon\Mvc\Controller;

class PostsController extends Controller
{
    public function indexAction()
    {

    }

    public function showAction($year, $postTitle)
    {

    }
}
```

Additional URI parameters are defined as action parameters, so that they can be easily accessed using local variables. A controller can optionally extend `Phalcon\Mvc\Controller`. By doing this, the controller can have easy access to the application services.

Parameters without a default value are handled as required. Setting optional values for parameters is done as usual in PHP:

```php
<?php

use Phalcon\Mvc\Controller;

class PostsController extends Controller
{
    public function indexAction()
    {

    }

    public function showAction($year = 2015, $postTitle = 'some default title')
    {

    }
}
```

Parameters are assigned in the same order as they were passed in the route. You can get an arbitrary parameter from its name in the following way:

```php
<?php

use Phalcon\Mvc\Controller;

class PostsController extends Controller
{
    public function indexAction()
    {

    }

    public function showAction()
    {
        $year      = $this->dispatcher->getParam('year');
        $postTitle = $this->dispatcher->getParam('postTitle');
    }
}
```

<a name='dispatch-loop'></a>

## Цикл работы

The dispatch loop will be executed within the Dispatcher until there are no actions left to be executed. In the previous example only one action was executed. Now we'll see how the `forward()` method can provide a more complex flow of operation in the dispatch loop, by forwarding execution to a different controller/action.

```php
<?php

use Phalcon\Mvc\Controller;

class PostsController extends Controller
{
    public function indexAction()
    {

    }

    public function showAction($year, $postTitle)
    {
        $this->flash->error(
            "You don't have permission to access this area"
        );

        // Forward flow to another action
        $this->dispatcher->forward(
            [
                'controller' => 'users',
                'action'     => 'signin',
            ]
        );
    }
}
```

If users don't have permission to access a certain action then they will be forwarded to the `signin` action in the `UsersController`.

```php
<?php

use Phalcon\Mvc\Controller;

class UsersController extends Controller
{
    public function indexAction()
    {

    }

    public function signinAction()
    {

    }
}
```

There is no limit on the `forwards` you can have in your application, so long as they do not result in circular references, at which point your application will halt. If there are no other actions to be dispatched by the dispatch loop, the dispatcher will automatically invoke the view layer of the MVC that is managed by `Phalcon\Mvc\View`.

<a name='initializing'></a>

## Инициализация контроллеров

`Phalcon\Mvc\Controller` offers the `initialize()` method, which is executed first, before any action is executed on a controller. The use of the `__construct()` method is not recommended.

```php
<?php

use Phalcon\Mvc\Controller;

class PostsController extends Controller
{
    public $settings;

    public function initialize()
    {
        $this->settings = [
            'mySetting' => 'value',
        ];
    }

    public function saveAction()
    {
        if ($this->settings['mySetting'] === 'value') {
            // ...
        }
    }
}
```

<h5 class='alert alert-warning'>The `initialize()` method is only called if the `beforeExecuteRoute` event is executed with success. This avoid that application logic in the initializer cannot be executed without authorization.</h5>

If you want to execute some initialization logic just after the controller object is constructed then you can implement the `onConstruct()` method:

```php
<?php

use Phalcon\Mvc\Controller;

class PostsController extends Controller
{
    public function onConstruct()
    {
        // ...
    }
}
```

<h5 class='alert alert-warning'>Be aware that `onConstruct()` method is executed even if the action to be executed doesn't exist in the controller or the user does not have access to it (according to custom control access provided by the developer).</h5>

<a name='injecting-services'></a>

## Внедрение сервисов

If a controller extends `Phalcon\Mvc\Controller` then it has easy access to the service container in application. For example, if we have registered a service like this:

```php
<?php

use Phalcon\Di;

$di = new Di();

$di->set(
    'storage',
    function () {
        return new Storage(
            '/some/directory'
        );
    },
    true
);
```

Then, we can access that service in several ways:

```php
<?php

use Phalcon\Mvc\Controller;

class FilesController extends Controller
{
    public function saveAction()
    {
        // Injecting the service by just accessing the property with the same name
        $this->storage->save('/some/file');

        // Accessing the service from the DI
        $this->di->get('storage')->save('/some/file');

        // Another way to access the service using the magic getter
        $this->di->getStorage()->save('/some/file');

        // Another way to access the service using the magic getter
        $this->getDi()->getStorage()->save('/some/file');

        // Using the array-syntax
        $this->di['storage']->save('/some/file');
    }
}
```

If you're using Phalcon as a full-stack framework, you can read the services provided [by default](/[[language]]/[[version]]/di) in the framework.

<a name='request-response'></a>

## Запрос и ответ

Assuming that the framework provides a set of pre-registered services. We explain how to interact with the HTTP environment. The `request` service contains an instance of `Phalcon\Http\Request` and the `response` contains a `Phalcon\Http\Response` representing what is going to be sent back to the client.

```php
<?php

use Phalcon\Mvc\Controller;

class PostsController extends Controller
{
    public function indexAction()
    {

    }

    public function saveAction()
    {
        // Check if request has made with POST
        if ($this->request->isPost()) {
            // Access POST data
            $customerName = $this->request->getPost('name');
            $customerBorn = $this->request->getPost('born');
        }
    }
}
```

The response object is not usually used directly, but is built up before the execution of the action, sometimes - like in an `afterDispatch` event - it can be useful to access the response directly:

```php
<?php

use Phalcon\Mvc\Controller;

class PostsController extends Controller
{
    public function indexAction()
    {

    }

    public function notFoundAction()
    {
        // Send a HTTP 404 response header
        $this->response->setStatusCode(404, 'Not Found');
    }
}
```

Learn more about the HTTP environment in their dedicated articles [request](/[[language]]/[[version]]/request) and [response](/[[language]]/[[version]]/response).

<a name='session-data'></a>

## Данные сессий

Sessions help us maintain persistent data between requests. You can access a `Phalcon\Session\Bag` from any controller to encapsulate data that needs to be persistent:

```php
<?php

use Phalcon\Mvc\Controller;

class UserController extends Controller
{
    public function indexAction()
    {
        $this->persistent->name = 'Michael';
    }

    public function welcomeAction()
    {
        echo 'Welcome, ', $this->persistent->name;
    }
}
```

<a name='services'></a>

## Использование сервисов как контроллеров

Services may act as controllers, controllers classes are always requested from the services container. Accordingly, any other class registered with its name can easily replace a controller:

```php
<?php

// Register a controller as a service
$di->set(
    'IndexController',
    function () {
        $component = new Component();

        return $component;
    }
);

// Register a namespaced controller as a service
$di->set(
    'Backend\Controllers\IndexController',
    function () {
        $component = new Component();

        return $component;
    }
);
```

<a name='using'></a>

<<<<<<< HEAD
0## События контроллеров
=======
0## События в контроллерах
>>>>>>> 72ddd7b1

Controllers automatically act as listeners for [dispatcher](/en/[[versopm]]/dispatcher) events, implementing methods with those event names allow you to implement hook points before/after the actions are executed:

```php
<?php

use Phalcon\Mvc\Controller;

class PostsController extends Controller
{
    public function beforeExecuteRoute($dispatcher)
    {
        // Это выполняется перед каждым обнаруженным действием
        if ($dispatcher->getActionName() === 'save') {
            $this->flash->error(
                "У вас нет разрешения на сохранение постов"
            );

            $this->dispatcher->forward(
                [
                    'controller' => 'home',
                    'action'     => 'index',
                ]
            );

            return false;
        }
    }

    public function afterExecuteRoute($dispatcher)
    {
        // Выполняется после каждого действия
    }
}
```<|MERGE_RESOLUTION|>--- conflicted
+++ resolved
@@ -394,11 +394,7 @@
 
 <a name='using'></a>
 
-<<<<<<< HEAD
-0## События контроллеров
-=======
 0## События в контроллерах
->>>>>>> 72ddd7b1
 
 Controllers automatically act as listeners for [dispatcher](/en/[[versopm]]/dispatcher) events, implementing methods with those event names allow you to implement hook points before/after the actions are executed:
 
