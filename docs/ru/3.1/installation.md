<div class='article-menu'>
  <ul>
    <li>
      <a href="#requirements">Требования</a> <ul>
        <li>
          <a href="#requirements-hardware">Аппаратное обеспечение</a>
        </li>
        <li>
          <a href="#requirements-software">Программное обеспечение</a>
        </li>
      </ul>
    </li>
    
    <li>
      <a href="#installation">Установка</a> <ul>
        <li>
          <a href="#installation-linux">Linux</a> <ul>
            <li>
              <a href="#installation-linux-debian">DEB дистрибутивы (Debian, Ubuntu, и т.д.)</a> <ul>
                <li>
                  <a href="#installation-linux-debian-repository">Настройка репозитория</a> <ul>
                    <li>
                      <a href="#installation-linux-debian-repository-stable">Стабильные релизы</a>
                    </li>
                    <li>
                      <a href="#installation-linux-debian-repository-nightly">Ночные релизы</a>
                    </li>
                  </ul>
                </li>
                
                <li>
                  <a href="#installation-linux-debian-phalcon">Установка Phalcon</a> <ul>
                    <li>
                      <a href="#installation-linux-debian-phalcon-php5">PHP 5.x</a>
                    </li>
                    <li>
                      <a href="#installation-linux-debian-phalcon-php7">PHP 7</a>
                    </li>
                  </ul>
                </li>
                
                <li>
                  <a href="#installation-linux-debian-other-ppa">Сторонние PPA-репозитории</a>
                </li>
              </ul>
            </li>
            
            <li>
              <a href="#installation-linux-rpm">RPM дистрибутивы (CentOS, Fedora, и т.д.)</a> <ul>
                <li>
                  <a href="#installation-linux-rpm-repository">Настройка репозитория</a> <ul>
                    <li>
                      <a href="#installation-linux-rpm-repository-stable">Стабильные релизы</a>
                    </li>
                    <li>
                      <a href="#installation-linux-rpm-repository-nightly">Ночные релизы</a>
                    </li>
                  </ul>
                </li>
                
                <li>
                  <a href="#installation-linux-rpm-phalcon">Установка Phalcon</a> <ul>
                    <li>
                      <a href="#installation-linux-rpm-phalcon-php5">PHP 5.x</a>
                    </li>
                    <li>
                      <a href="#installation-linux-rpm-phalcon-php7">PHP 7</a>
                    </li>
                  </ul>
                </li>
                
                <li>
                  <a href="installation-linux-rpm-other-rpm">Сторонние RPM-репозитории</a>
                </li>
              </ul>
            </li>
            
            <li>
              <a href="#installation-freebsd">FreeBSD</a>
            </li>
            <li>
              <a href="#installation-linux-gentoo">Gentoo</a>
            </li>
          </ul>
        </li>
        
        <li>
          <a href="#installation-macos">macOS</a> <ul>
            <li>
              <a href="#installation-macos-brew">Brew</a>
            </li>
            <li>
              <a href="#installation-macos-macports">MacPorts</a>
            </li>
          </ul>
        </li>
        
        <li>
          <a href="#installation-windows">Windows</a>
        </li>
        <li>
          <a href="#installation-sources">Компиляция из исходников</a>
        </li>
        <li>
          <a href="#installation-sources-advanced">Расширенная компиляция</a>
        </li>
      </ul>
    </li>
  </ul>
</div>

<a name='requirements'></a>

# Требования

Phalcon требует PHP для запуска. Его слабо связанный дизайн позволяет разработчикам один раз установив Phalcon, использовать его возможности везде, без дополнительных расширений. Однако некоторые его компоненты зависят от других расширений. Например, использование подключений к базам данных, требует расширения `php_pdo`. Если ваша СУБД MySql/MariaDb или Aurora, вам так же понадобится расширение `php_mysqlnd`. Аналогично, использование базы данных PostgreSql с Phalcon, требует расширения `php_pgsql`.

<a name='requirements-hardware'></a>

## Аппаратное обеспечение

Phalcon разработан таким образом, чтобы потреблять как можно меньше ресурсов, взамен предлагая высокую производительность. Хотя мы и тестировали Phalcon на маломощных машинах (например с 256 MB RAM и процессором 500 MHz), оборудование, которое вы будете выбирать, будет зависеть от потребностей приложения.

Наш веб-сайт и блог (а также другие сайты) работают на Amazon VM с 512 MB RAM и 1 vCPU.

<a name='requirements-software'></a>

## Программное обеспечение

- PHP > = 5.5

<h5 class='alert alert-danger'>Рекомендуется всегда использовать последние версии Phalcon и PHP из соображений стабильности, улучшения безопасности, а также производительности. Поддержка PHP 5.x будет прекращена в ближайшее время. Phalcon 4 будет поддерживать только PHP 7. </h5>

### Дополнительно, в зависимости от потребностей вашего приложения

- Расширение [PDO](http://php.net/manual/en/book.pdo.php), а также расширение для работы с соответствующей СУБД ([MySQL](http://php.net/manual/en/ref.pdo-mysql.php), [PostgreSql](http://php.net/manual/en/ref.pdo-pgsql.php) и т.д.)
- Расширение [OpenSSL](http://php.net/manual/en/book.openssl.php)
- Расширение [Mbstring](http://php.net/manual/en/book.mbstring.php)
- Расширение [Memcache](http://php.net/manual/en/book.memcache.php), [Memcached](http://php.net/manual/en/book.memcached.php) или любое другое, в зависимости от планируемого драйвера кеша

<a name='installation'></a>

# Установка

Так как Phalcon распространяется в виде расширения для PHP, его установка отличается от традиционных PHP фреймворков. Phalcon нуждается в установке и загрузке в виде модуля на вашем веб сервере.

<a name='installation-linux'></a>

## Linux

Перед установкой Phalcon в Linux, необходимо добавить репозиторий.

<a name='installation-linux-debian'></a>

### DEB дистрибутивы (Debian, Ubuntu, и т.д.)

<a name='installation-linux-debian-repository'></a>

#### Настройка репозитория

Добавьте репозиторий для вашего дистрибутива:

<a name='installation-linux-debian-repository-stable'></a>

##### Стабильные релизы

```bash
curl -s https://packagecloud.io/install/repositories/phalcon/stable/script.deb.sh | sudo bash
```

или

<a name='installation-linux-debian-repository-nightly'></a>

##### Ночные релизы

```bash
curl -s https://packagecloud.io/install/repositories/phalcon/nightly/script.deb.sh | sudo bash
```

<a name='requirements-hardware'></a>

0

<a name='requirements-hardware'></a>

1#### Установка Phalcon

Чтобы установить Phalcon выполните следующие команды в терминале:

<a name='requirements-hardware'></a>

2##### PHP 5.x

```bash
sudo apt-get update
sudo apt-get install php5-phalcon
```

<a name='requirements-hardware'></a>

3##### PHP 7

```bash
sudo apt-get update
sudo apt-get install php7.0-phalcon
```

<a name='requirements-hardware'></a>

4#### Сторонние PPA-репозитории

#### Ondřej Surý

Вы всегда можете использовать репозитории [Ondřej Surý](https://launchpad.net/~ondrej/+archive/ubuntu/php/), если в не хотите использовать packagecloud.io.

Добавление репозитория:

```php
sudo add-apt-repository ppa:ondrej/php
sudo apt-get update
```

установка Phalcon:

```php
sudo apt-get install php-phalcon
```

https://launchpad.net/~ondrej/+archive/ubuntu/php/

<a name='requirements-hardware'></a>

5### RPM дистрибутивы (CentOS, Fedora, и т.д.)

<a name='requirements-hardware'></a>

6#### Настройка репозитория

Добавьте репозиторий для вашего дистрибутива:

<a name='requirements-hardware'></a>

7##### Стабильные релизы

```bash
curl -s https://packagecloud.io/install/repositories/phalcon/stable/script.rpm.sh | sudo bash
```

или

<a name='requirements-hardware'></a>

8##### Ночные релизы

```bash
curl -s https://packagecloud.io/install/repositories/phalcon/nightly/script.rpm.sh | sudo bash
```

<a name='requirements-hardware'></a>

9

<a name='requirements-software'></a>

0#### Установка Phalcon

Чтобы установить Phalcon выполните следующие команды в терминале:

<a name='requirements-software'></a>

1##### PHP 5.x

```bash
sudo yum update
sudo yum install php56u-phalcon
```

<a name='requirements-software'></a>

2##### PHP 7

```bash
sudo yum update
sudo yum install php70u-phalcon
```

<a name='requirements-software'></a>

3#### Сторонние RPM-репозитории

##### Remi

Remi Collet сопровождает отличный RPM -репозиторий. Вы можете найти инструкции о том, как включить его для вашего дистрибутива [здесь](https://blog.remirepo.net/pages/Config-en)

Установка Phalcon, после того, проста:

```bash
yum install php56-php-phalcon3
```

Доступны версии для архитектур x86/x64 и PHP 5.5/5.6/7.x.

<a name='requirements-software'></a>

4## FreeBSD

Порт доступен для FreeBSD. Для установки достаточно пары простых команд:

### `pkg_add`

```bash
pkg_add -r phalcon
```

### Сборка из исходников

```bash
export CFLAGS="-O2 --fvisibility=hidden"

cd /usr/ports/www/phalcon

make install clean
```

<a name='requirements-software'></a>

5## Gentoo

Оверлей для установки Phalcon может быть найден здесь: <https://github.com/smoke/phalcon-gentoo-overlay>

<a name='requirements-software'></a>

6## macOS

В macOs вы можете скомпилировать и установить расширение из исходников, либо воспользоваться `brew` или `macports`:

### Требования

- Набор инструментов для разработчика PHP 5.5.x/5.6.x/7.0.x.7.1.x (php-dev)
- XCode

<a name='requirements-software'></a>

7### Brew

```bash
brew tap homebrew/homebrew-php
brew install php55-phalcon
brew install php56-phalcon
brew install php70-phalcon
brew install php71-phalcon
```

<a name='requirements-software'></a>

8### MacPorts

```bash
sudo port install php55-phalcon
sudo port install php56-phalcon
```

Откройте ваш php.ini и добавьте в конец файла:

```ini
extension=php_phalcon.so
```

Перезагрузите веб-сервер.

<a name='requirements-software'></a>

9## Windows

Для использования Phalcon в Windows вам понадобится установить phalcon.dll. Мы подготовили различные DLL для большинства целевых платформ. DLL могут быть найдены на нашей страничке [загрузок](https://phalconphp.com/en/download/windows).

В первую очередь определите вашу версию PHP, а также архитектуру. Обратите внимание, если вы скачаете неподходящую версию DLL, Phalcon работать не будет. Вам может помочь функция `phpinfo()`, которая выводит соответствующую информацию. В приведенном ниже примере, нам понадобится NTS версия DLL:

![phpinfo](/images/content/phpinfo-api.png)

Доступны следующие DLL:

<<<<<<< HEAD
| Архитектура | Версия | Type                                 |
=======
| Архитектура | Версия | Тип                                  |
>>>>>>> 72ddd7b1
|:-----------:|:------:| ------------------------------------ |
|     x64     |  7.x   | Потокобезопасный                     |
|     x64     |  7.x   | Не являющийся потокобезопасным (NTS) |
|     x86     |  7.x   | Потокобезопасный                     |
|     x86     |  7.x   | Не являющийся потокобезопасным (NTS) |
|     x64     |  5.6   | Потокобезопасный                     |
|     x64     |  5.6   | Не являющийся потокобезопасным (NTS) |
|     x86     |  5.6   | Потокобезопасный                     |
|     x86     |  5.6   | Не являющийся потокобезопасным (NTS) |

Откройте ваш php.ini и добавьте в конец файла:

```ini
extension=php_phalcon.dll
```

Перезагрузите веб-сервер.

<a name='installation-sources'></a>

## Компиляция из исходников

Сборка из исходников похожа в большинстве сред (Linux/macOs).

<<<<<<< HEAD
### Требования
=======
### Необходимое программное обеспечение
>>>>>>> 72ddd7b1

- Набор инструментов для разработчика PHP 5.5.x/5.6.x/7.0.x.7.1.x (php-dev)
- Компилятор GCC (Linux/Solaris/FreeBSD) или Xcode (macOS)
- re2c >= 0.13
- libpcre-dev (libpcre3-dev)

Вы можете установить эти пакеты в вашей системе используя соответствующий пакетный менеджер. Инструкции для популярных дистрибутивов приведены ниже:

#### Ubuntu

```bash
sudo apt-get install php5-dev libpcre3-dev gcc make
```

#### Suse

```bash
sudo zypper install php5-devel gcc make
```

#### CentOS / Fedora / RHEL

```bash
sudo yum install php-devel pcre-devel gcc make
```

### Компиляция Phalcon

Для начала необходимо получить Phalcon с официального репозитория на Github

```bash
git clone https://github.com/phalcon/cphalcon
```

затем собрать расширение

```bash
cd cphalcon/build
sudo ./install
```

Вам понадобится добавить `extension=phalcon.so` в ваш php.ini и перезапустить веб-сервер для загрузки расширения.

```ini
# Suse: создайте файл phalcon.ini в /etc/php5/conf.d/ со следующим содержимым:
extension=phalcon.so

# CentOS/RedHat/Fedora: создайте файл phalcon.ini в /etc/php.d/ со следующим содержимым:
extension=phalcon.so

# Ubuntu/Debian с apache2: создайте файл 30-phalcon.ini в /etc/php5/apache2/conf.d/ со следующим содержимым:
extension=phalcon.so

# Ubuntu/Debian с php5-fpm: создайте файл 30-phalcon.ini в /etc/php5/fpm/conf.d/ со следующим содержимым:
extension=phalcon.so

# Ubuntu/Debian с php5-cli: создайте файл 30-phalcon.ini в /etc/php5/cli/conf.d/ со следующим содержимым:
extension=phalcon.so
```

<a name='installation-sources-advanced'></a>

## Расширенная компиляция

Инсталлятор Phalcon способен автоматически обнаружить целевую архитектуру. Однако, вы можете указать архитектуру явно, при запуске:

```bash
cd cphalcon/build

# Одна из следующих команд установит Phalcon для нужной архитектуры:
sudo ./install --arch 32bits
sudo ./install --arch 64bits
sudo ./install --arch safe
```

Если в результате автоматической установки произошел сбой, вы можете попробовать собрать расширение вручную:

```bash
git clone https://github.com/phalcon/cphalcon
# cd cphalcon/build/php5/32bits
cd cphalcon/build/php5/64bits

# Обратите внимание:
# Для PHP 7 вам необходимо использовать
# cd cphalcon/build/php7/32bits
# или
# cd cphalcon/build/php7/64bits

make clean
phpize --clean

export CFLAGS="-O2 --fvisibility=hidden"
./configure --enable-phalcon

make
make install
```

Если у вас не стандартная версия PHP

```bash
git clone https://github.com/phalcon/cphalcon
# cd cphalcon/build/php5/32bits
cd cphalcon/build/php5/64bits

# Обратите внимание:
# Для PHP 7 вам необходимо использовать
# cd cphalcon/build/php7/32bits
# или
# cd cphalcon/build/php7/64bits

make clean
/opt/php-5.6.15/bin/phpize --clean

export CFLAGS="-O2 --fvisibility=hidden"
./configure --with-php-config=/opt/php-5.6.15/bin/php-config --enable-phalcon

make
make install
```

Вам понадобится добавить `extension=phalcon.so` в ваш php.ini и перезапустить веб-сервер для загрузки расширения.

<a name='installation-testing'></a>
Можно создать небольшой скрипт в корне веб-сервера, следующего содержания:

```php
<?php

phpinfo();
```

и загрузить его в браузере. В появившемся результате, среди прочего, вы должны увидеть секцию Phalcon. Если такой секции нет, убедитесь в том, что модуль был скомпилирован правильно, вы сделали необходимые изменения в файле `php.ini`, а также веб-сервер был перезагружен.

Также вы можете проверить вашу установку из командной строки:

```bash
php -r 'print_r(get_loaded_extensions());'
```

Это выведет что-то похожее на это:

```php
Array
(
    [0] => Core
    [1] => libxml
    [2] => filter
    [3] => SPL
    [4] => standard
    [5] => phalcon
    [6] => pdo_mysql
)
```

Также вы можете проверить установку модуля командой:

```bash
php -m
```

<h5 class='alert alert-danger'>Обратите внимание, в большинстве Linux систем вы должны изменить два файла `php.ini`. Один для веб-сервера (Apache/Nginx), другой — для CLI. Если вы столкнетесь с тем, что Phalcon загружается только для веб-сервера, вам нужно будет найти `php.ini` относящийся к CLI и внести в него необходимые изменения, для загрузки модуля в консольном режиме. </h5><|MERGE_RESOLUTION|>--- conflicted
+++ resolved
@@ -381,11 +381,7 @@
 
 Доступны следующие DLL:
 
-<<<<<<< HEAD
-| Архитектура | Версия | Type                                 |
-=======
 | Архитектура | Версия | Тип                                  |
->>>>>>> 72ddd7b1
 |:-----------:|:------:| ------------------------------------ |
 |     x64     |  7.x   | Потокобезопасный                     |
 |     x64     |  7.x   | Не являющийся потокобезопасным (NTS) |
@@ -410,11 +406,7 @@
 
 Сборка из исходников похожа в большинстве сред (Linux/macOs).
 
-<<<<<<< HEAD
-### Требования
-=======
 ### Необходимое программное обеспечение
->>>>>>> 72ddd7b1
 
 - Набор инструментов для разработчика PHP 5.5.x/5.6.x/7.0.x.7.1.x (php-dev)
 - Компилятор GCC (Linux/Solaris/FreeBSD) или Xcode (macOS)
