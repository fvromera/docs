--- conflicted
+++ resolved
@@ -342,102 +342,6 @@
     },
     {
         "text": "Security",
-<<<<<<< HEAD
-        "url": "/security"
-      }
-    ]
-  },
-  {
-    "text": "PSR",
-    "url": "",
-    "menu": [
-      {
-        "text": "PSR-3 Logger",
-        "url": "/logger"
-      },
-      {
-        "text": "PSR-0, PSR-4 Loader",
-        "url": "/loader"
-      },
-      {
-        "text": "PSR-7 HTTP Request",
-        "url": "/http-request"
-      },
-      {
-        "text": "PSR-7 HTTP Response",
-        "url": "/http-response"
-      },
-      {
-        "text": "PSR-7 HTTP Server Request",
-        "url": "/http-server-request"
-      },
-      {
-        "text": "PSR-7 HTTP Stream",
-        "url": "/http-stream"
-      },
-      {
-        "text": "PSR-7 HTTP UploadedFile",
-        "url": "/http-uploaded-file"
-      },
-      {
-        "text": "PSR-7 HTTP Uri",
-        "url": "/http-uri"
-      },
-      {
-        "text": "PSR-11 Container",
-        "url": "/container"
-      },
-      {
-        "text": "PSR-13 HTML Links",
-        "url": "/http-links"
-      },
-      {
-        "text": "PSR-17 HTTP Factories",
-        "url": "/http-factories"
-      }
-    ]
-  },
-  {
-    "text": "i18n",
-    "url": "",
-    "menu": [
-      {
-        "text": "Internationalization",
-        "url": "/i18n"
-      },
-      {
-        "text": "Translate",
-        "url": "/translate"
-      }
-    ]
-  },
-  {
-    "text": "Utility",
-    "url": "",
-    "menu": [
-      {
-        "text": "Collection",
-        "url": "/collection"
-      },
-      {
-        "text": "Domain",
-        "url": "/domain"
-      },
-      {
-        "text": "HTML",
-        "url": "/html"
-      },
-      {
-        "text": "Helper",
-        "url": "/helper"
-      },
-      {
-        "text": "Registry",
-        "url": "/registry"
-      }
-    ]
-  }
-=======
         "url": "",
         "menu": [
             {
@@ -540,5 +444,4 @@
             }
         ]
     }
->>>>>>> 4f453d06
 ]